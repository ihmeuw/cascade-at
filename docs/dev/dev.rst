--- conflicted
+++ resolved
@@ -11,10 +11,6 @@
    logging
    dismod_at_shape
    versioning
-<<<<<<< HEAD
-   design_sketches
-   design_ev_main
-=======
    bundle_upload
    design_sketches
->>>>>>> 3ca17118
+   design_ev_main