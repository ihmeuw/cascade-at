<<<<<<< HEAD
from cascade.core.db import cursor, connection, model_version_exists
=======
from cascade.core.db import cursor
>>>>>>> fbbe9bd9

import pytest


def test_connection__basic_connection__success(mock_execution_context, mock_ezfuncs):
    with connection(mock_execution_context) as c:
        mock_ezfuncs.get_connection.assert_called_with("test_database")
        assert mock_ezfuncs.get_connection() is c

    c.commit.assert_called_with()


def test_connection__basic_connection__raise(mock_execution_context, mock_ezfuncs):
    with pytest.raises(Exception) as excinfo:
        with connection(mock_execution_context) as c:
            raise Exception("Woops")

    assert "Woops" in str(excinfo.value)
    assert not c.commit.called


def test_cursor__basic_connection__success(mock_execution_context, mock_ezfuncs):
    with cursor(mock_execution_context) as c:
        mock_ezfuncs.get_connection.assert_called_with("test_database")
        assert mock_ezfuncs.get_connection().cursor() is c

    c.close.assert_called_with()
    mock_ezfuncs.get_connection().commit.assert_called_with()


def test_cursor__basic_connection__raise(mock_execution_context, mock_ezfuncs):
    with pytest.raises(Exception) as excinfo:
        with cursor(mock_execution_context) as c:
            raise Exception("Woops")

    assert "Woops" in str(excinfo.value)
    c.close.assert_called_with()
    assert not mock_ezfuncs.get_connection().commit.called<|MERGE_RESOLUTION|>--- conflicted
+++ resolved
@@ -1,8 +1,4 @@
-<<<<<<< HEAD
-from cascade.core.db import cursor, connection, model_version_exists
-=======
-from cascade.core.db import cursor
->>>>>>> fbbe9bd9
+from cascade.core.db import cursor, connection
 
 import pytest
 
