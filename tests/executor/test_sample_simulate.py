--- conflicted
+++ resolved
@@ -84,9 +84,11 @@
     alchemy = Alchemy(settings)
     predict_sample(
         inputs=mi, alchemy=alchemy, settings=settings,
-<<<<<<< HEAD
-        source_db_path=NAME, target_locations=[72], target_sexes=[1, 2]
+        source_db_path=NAME, target_locations=[72], target_sexes=[2]
     )
+    di = DismodIO(NAME)
+    assert len(di.predict) == 2 * len(di.avgint)
+    assert all(di.predict.c_sex_id == 2)
 
 
 def test_gather_child_draws(mi, settings, dismod):
@@ -94,11 +96,4 @@
     de.gather_draws_for_prior_grid(
         location_id=72, sex_id=2,
         rates=['iota', 'chi', 'pini']
-    )
-=======
-        source_db_path=NAME, target_locations=[72], target_sexes=[2]
-    )
-    di = DismodIO(NAME)
-    assert len(di.predict) == 2 * len(di.avgint)
-    assert all(di.predict.c_sex_id == 2)
->>>>>>> f6207b71
+    )