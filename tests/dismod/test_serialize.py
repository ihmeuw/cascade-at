--- conflicted
+++ resolved
@@ -263,13 +263,8 @@
     renames = dict(x_sex="x_0")
     data_table = make_data_table(base_context, node_table, renames)
 
-<<<<<<< HEAD
     assert len(data_table) == len(base_context.input_data.observations)
-=======
-    assert len(data_table) == len(base_context.input_data.observations) + len(base_context.input_data.constraints)
-    assert len(data_table.query("hold_out==1")) == len(base_context.input_data.constraints)
     assert all(data_table.node_id == 1)
->>>>>>> b96476ee
 
 
 def test_make_rate_table(base_context):
