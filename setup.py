--- conflicted
+++ resolved
@@ -8,14 +8,9 @@
     package_dir={"": "src"},
     install_requires=["numpy", "pandas", "scipy", "toml", "sqlalchemy"],
     extras_require={
-<<<<<<< HEAD
-        "testing": ["pytest", "pytest-mock", "hypothesis"],
-        "ihme_databases": ["db_tools", "db_queries"],
-=======
         "testing": ["hypothesis", "pytest", "pytest-mock"],
         "documentation": ["sphinx", "sphinx_rtd_theme", "sphinx-autobuild", "sphinxcontrib-napoleon"],
-        "ihme_databases": ["db_tools"],
->>>>>>> 00534bd7
+        "ihme_databases": ["db_tools", "db_queries"],
     },
     entry_points={
         "console_scripts": [
