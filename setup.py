from setuptools import setup, PEP420PackageFinder

setup(
    name="cascade_at",
    version='0.0.1',
    description='DisMod AT Wrapper',
    package_dir={"": "src"},
    packages=PEP420PackageFinder.find("src"),
    install_requires=[
        "numpy",
        "pandas",
        "scipy",
        "hypothesis",
        "sqlalchemy",
        "dill",
        "intervaltree",
        "pytest",
        "tables",
        "networkx"
    ],
    zip_safe=False,
    extras_require={
        "ihme": [
            "db-tools",
            "db-queries",
            "gbd",
            "jobmon",
            "elmo",
            "ihme-rules"],
        "docs": [
            "sphinx",
            "sphinx-rtd-theme",
<<<<<<< HEAD
            "sphinxcontrib-napoleon",
            "sphinxcontrib-httpdomain"
=======
            "sphinxcontrib-napoleon"
>>>>>>> 8b326d43
        ]
    },
    classifiers=[
        "Intended Audience :: Science/Research",
        "Licence :: OSI Approved :: MIT License",
        "Programming Language :: Python :: 3.8",
        "Topic :: Scientific/Engineering :: Statistics"
    ],
    entry_points={'console_scripts': [
        'configure_inputs=cascade_at.executor.configure_inputs:main',
        'dismod_db=cascade_at.executor.dismod_db:main',
        'sample=cascade_at.executor.sample:main',
        'mulcov_statistics=cascade_at.executor.mulcov_statistics:main',
        'predict=cascade_at.executor.predict:main',
        'upload=cascade_at.executor.upload:main',
        'cleanup=cascade_at.executor.cleanup:main',
        'run_cascade=cascade_at.executor.run:main',
        'run_dmdismod=cascade_at.executor.run_dmdismod:main'
    ]}
)<|MERGE_RESOLUTION|>--- conflicted
+++ resolved
@@ -30,12 +30,8 @@
         "docs": [
             "sphinx",
             "sphinx-rtd-theme",
-<<<<<<< HEAD
-            "sphinxcontrib-napoleon",
             "sphinxcontrib-httpdomain"
-=======
             "sphinxcontrib-napoleon"
->>>>>>> 8b326d43
         ]
     },
     classifiers=[
