from setuptools import setup, PEP420PackageFinder

setup(
    name="cascade",
    version="0.0.1",
    packages=PEP420PackageFinder.find("src"),
    package_data={"cascade.executor": ["data/*.toml"]},
    package_dir={"": "src"},
    install_requires=["numpy", "pandas", "scipy", "toml", "sqlalchemy"],
    extras_require={
        "testing": ["hypothesis", "pytest", "pytest-mock"],
        "documentation": ["sphinx", "sphinx_rtd_theme", "sphinx-autobuild", "sphinxcontrib-napoleon"],
        "ihme_databases": ["db_tools", "db_queries"],
    },
    entry_points={
        "console_scripts": [
            ["dmchat=cascade.executor.chatter:chatter"],
            ["dmdummy=cascade.executor.chatter:dismod_dummy"],
        ]
    },
<<<<<<< HEAD
    zip_safe=False,
    classifiers=[
        "Intendend Audience :: Science/Research",
        "Development Status :: 3 - Alpha",
        "License :: OSI Approved :: MIT License",
        "Programming Language :: Python :: 3.6",
        "Topic :: Scientific/Engineering :: Statistics",
    ],
)
=======
)
>>>>>>> d104cb15
<|MERGE_RESOLUTION|>--- conflicted
+++ resolved
@@ -18,7 +18,6 @@
             ["dmdummy=cascade.executor.chatter:dismod_dummy"],
         ]
     },
-<<<<<<< HEAD
     zip_safe=False,
     classifiers=[
         "Intendend Audience :: Science/Research",
@@ -28,6 +27,3 @@
         "Topic :: Scientific/Engineering :: Statistics",
     ],
 )
-=======
-)
->>>>>>> d104cb15
