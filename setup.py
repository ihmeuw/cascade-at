--- conflicted
+++ resolved
@@ -8,7 +8,6 @@
         "data/*.toml",
     ]},
     package_dir={"": "src"},
-<<<<<<< HEAD
     install_requires=["pandas", "toml"],
     extras_require={
         "testing": ["pytest", "pytest-mock", "hypothesis"],
@@ -20,9 +19,4 @@
             ["dmdummy=cascade.executor.chatter:dismod_dummy"],
         ]
     },
-=======
-    include_package_data=True,
-    install_requires=["pandas"],
-    extras_require={"testing": ["pytest", "pytest-mock", "hypothesis"], "ihme_databases": ["db_tools"]},
->>>>>>> 44f6209e
 )