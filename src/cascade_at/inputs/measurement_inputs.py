import numpy as np
import pandas as pd
from copy import copy
from typing import List, Optional, Dict, Union

from cascade_at.core.db import decomp_step as ds

from cascade_at.settings.settings import SettingsConfig
from cascade_at.core.log import get_loggers
from cascade_at.inputs.base_input import BaseInput
from cascade_at.inputs.asdr import ASDR
from cascade_at.inputs.csmr import CSMR
from cascade_at.inputs.covariate_data import CovariateData
from cascade_at.inputs.covariate_specs import CovariateSpecs
from cascade_at.inputs.data import CrosswalkVersion
from cascade_at.inputs.demographics import Demographics
from cascade_at.inputs.locations import LocationDAG, locations_by_drill
from cascade_at.inputs.population import Population
from cascade_at.inputs.utilities.covariate_weighting import (
    get_interpolated_covariate_values
)
from cascade_at.inputs.utilities.gbd_ids import get_location_set_version_id
from cascade_at.inputs.utilities.transformations import COVARIATE_TRANSFORMS
from cascade_at.inputs.utilities.gbd_ids import SEX_ID_TO_NAME
from cascade_at.inputs.utilities.reduce_data_volume import decimate_years
from cascade_at.model.utilities.grid_helpers import expand_grid
from cascade_at.inputs.utilities.data import calculate_omega
from cascade_at.inputs.utilities.gbd_ids import (
    CascadeConstants, StudyCovConstants
)
from cascade_at.settings.convert import (
    measures_to_exclude_from_settings, data_eta_from_settings,
    nu_from_settings, density_from_settings
)

LOG = get_loggers(__name__)


class MeasurementInputs:

    def __init__(self, model_version_id: int,
                 gbd_round_id: int, decomp_step_id: int,
                 conn_def: str,
                 country_covariate_id: List[int],
                 csmr_cause_id: int, crosswalk_version_id: int,
                 csmr_process_version_id: Optional[int] = None,
                 location_set_version_id: Optional[int] = None,
                 drill_location_start: Optional[int] = None,
                 drill_location_end: Optional[List[int]] = None):
        """
        The class that constructs all of the measurement inputs. Pulls ASDR,
        CSMR, crosswalk versions, and country covariates, and puts them into
        one data frame that then formats itself for the dismod database.
        Performs covariate value interpolation if age and year ranges
        don't match up with GBD age and year ranges.

        Parameters
        ==========

        model_version_id
            the model version ID
        gbd_round_id
            the GBD round ID
        decomp_step_id
            the decomp step ID
        csmr_process_version_id
            process version ID for CSMR
        csmr_cause_id: (int) cause to pull CSMR from
        crosswalk_version_id
            crosswalk version to use
        country_covariate_id
            list of covariate IDs
        conn_def
            connection definition from .odbc file (e.g. 'epi') to connect to the IHME databases
        location_set_version_id
            can be None, if it's none, get the best location_set_version_id for estimation hierarchy of this GBD round
        drill_location_start
            which location ID to drill from as the parent
        drill_location_end
            which immediate children of the drill_location_start parent to include in the drill

        Attributes
        ==========
        self.decomp_step : str
            the decomp step in string form
        self.demographics : cascade_at.inputs.demographics.Demographics
            a demographics object that specifies the age group, sex,
            location, and year IDs to grab
        self.integrand_map : Dict[int, int]
            dictionary mapping from GBD measure IDs to DisMod IDs
        self.asdr : cascade_at.inputs.asdr.ASDR
            all-cause mortality input object
        self.csmr : cascade_at.inputs.csmr.CSMR
            cause-specific mortality input object from cause csmr_cause_id
        self.data : cascade_at.inputs.data.CrosswalkVersion
            crosswalk version data from IHME database
        self.covariate_data : List[cascade_at.inputs.covariate_data.CovariateData]
            list of covariate data objects that contains the raw covariate data mapped to IDs
        self.location_dag : cascade_at.inputs.locations.LocationDAG
            DAG of locations to be used
        self.population: (cascade_at.inputs.population.Population)
            population object that is used for covariate weighting
        self.data_eta: (Dict[str, float]): dictionary of eta value to be
            applied to each measure
        self.density: (Dict[str, str]): dictionary of density to be
            applied to each measure
        self.nu: (Dict[str, float]): dictionary of nu value to be applied
            to each measure
        self.dismod_data: (pd.DataFrame) resulting dismod data formatted
            to be used in the dismod database

        Examples
        ========
        >>> from cascade_at.settings.base_case import BASE_CASE
        >>> from cascade_at.settings.settings import load_settings
        >>>
        >>> settings = load_settings(BASE_CASE)
        >>> covariate_id = [i.country_covariate_id for i in settings.country_covariate]
        >>>
        >>> i = MeasurementInputs(
        >>>    model_version_id=settings.model.model_version_id,
        >>>    gbd_round_id=settings.gbd_round_id,
        >>>    decomp_step_id=settings.model.decomp_step_id,
        >>>    csmr_process_version_id=None,
        >>>    csmr_cause_id = settings.model.add_csmr_cause,
        >>>    crosswalk_version_id=settings.model.crosswalk_version_id,
        >>>    country_covariate_id=covariate_id,
        >>>    conn_def='epi',
        >>>    location_set_version_id=settings.location_set_version_id
        >>> )
        >>> i.get_raw_inputs()
        >>> i.configure_inputs_for_dismod(settings)
        """
        LOG.info(f"Initializing input object for model version ID {model_version_id}.")
        LOG.info(f"GBD Round ID {gbd_round_id}.")
        LOG.info(f"Pulling from connection {conn_def}.")

        self.model_version_id = model_version_id
        self.gbd_round_id = gbd_round_id
        self.decomp_step_id = decomp_step_id
        self.csmr_process_version_id = csmr_process_version_id
        self.csmr_cause_id = csmr_cause_id
        self.crosswalk_version_id = crosswalk_version_id
        self.country_covariate_id = country_covariate_id
        self.conn_def = conn_def
<<<<<<< HEAD
        self.drill_location_start = drill_location_start
        self.drill_location_end = drill_location_end

        self.decomp_step = ds.decomp_step_from_decomp_step_id(
            self.decomp_step_id
        )
=======
        self.decomp_step = ds.decomp_step_from_decomp_step_id(self.decomp_step_id)

>>>>>>> 1775ed37
        if location_set_version_id is None:
            self.location_set_version_id = get_location_set_version_id(gbd_round_id=self.gbd_round_id)
        else:
            self.location_set_version_id = location_set_version_id

        self.demographics = Demographics(
            gbd_round_id=self.gbd_round_id,
            location_set_version_id=self.location_set_version_id)
        self.location_dag = LocationDAG(
            location_set_version_id=self.location_set_version_id,
            gbd_round_id=self.gbd_round_id
        )
<<<<<<< HEAD

        drill_locations, mr_locations = self.locations_by_drill(
            self.drill_location_start, self.drill_location_end)
=======
        drill_locations, mr_locations = locations_by_drill(
            drill_location_start=drill_location_start,
            drill_location_end=drill_location_end,
            dag=self.location_dag
        )
>>>>>>> 1775ed37
        if drill_locations:
            self.demographics.location_id = drill_locations
            self.demographics.mortality_rate_location_id = mr_locations

        self.exclude_outliers = True
        self.asdr = None
        self.csmr = None
        self.population = None
        self.data = None
        self.covariates = None
        self.age_groups = None

        self.data_eta = None
        self.density = None
        self.nu = None
        self.measures_to_exclude = None

        self.dismod_data = None
        self.covariate_data = None
        self.country_covariate_data = None
        self.covariate_specs = None
        self.omega = None

    def get_raw_inputs(self):
        """
        Get the raw inputs that need to be used
        in the modeling.

        :return:
        """
        LOG.info("Getting all raw inputs.")
        self.asdr = ASDR(
            demographics=self.demographics,
            decomp_step=self.decomp_step,
            gbd_round_id=self.gbd_round_id
        ).get_raw()
        self.csmr = CSMR(
            cause_id=self.csmr_cause_id,
            demographics=self.demographics,
            decomp_step=self.decomp_step,
            gbd_round_id=self.gbd_round_id,
            process_version_id=self.csmr_process_version_id
        ).get_raw()
        self.data = CrosswalkVersion(
            crosswalk_version_id=self.crosswalk_version_id,
            exclude_outliers=self.exclude_outliers,
            demographics=self.demographics,
            conn_def=self.conn_def,
            gbd_round_id=self.gbd_round_id
        ).get_raw()
        self.covariate_data = [CovariateData(
            covariate_id=c,
            demographics=self.demographics,
            decomp_step=self.decomp_step,
            gbd_round_id=self.gbd_round_id
        ).get_raw() for c in self.country_covariate_id]
        self.population = Population(
            demographics=self.demographics,
            decomp_step=self.decomp_step,
            gbd_round_id=self.gbd_round_id
        ).get_population()

    def configure_inputs_for_dismod(self, settings: SettingsConfig,
                                    mortality_year_reduction: int = 5):
        """
        Modifies the inputs for DisMod based on model-specific settings.

        Arguments
        ==========
        settings
            Settings for the model
        mortality_year_reduction
            number of years to decimate csmr and asdr
        """
        self.data_eta = data_eta_from_settings(settings)
        self.density = density_from_settings(settings)
        self.nu = nu_from_settings(settings)
        self.measures_to_exclude = measures_to_exclude_from_settings(settings)

        # If we are constraining omega, then we want to hold out the data
        # from the DisMod fit for ASDR (but never CSMR -- always want to fit
        # CSMR).
        data = self.data.configure_for_dismod(
            measures_to_exclude=self.measures_to_exclude,
            relabel_incidence=settings.model.relabel_incidence
        )
        asdr = self.asdr.configure_for_dismod(
            hold_out=settings.model.constrain_omega)
        csmr = self.csmr.configure_for_dismod(hold_out=0)

        if settings.model.constrain_omega:
            self.omega = calculate_omega(asdr=asdr, csmr=csmr)
        else:
            self.omega = None

        if not csmr.empty:
            csmr = decimate_years(
                data=csmr, num_years=mortality_year_reduction)
        if not asdr.empty:
            asdr = decimate_years(
                data=asdr, num_years=mortality_year_reduction)

        self.dismod_data = pd.concat([data, asdr, csmr], axis=0, sort=True)
        self.dismod_data.reset_index(drop=True, inplace=True)

        self.dismod_data["density"] = self.dismod_data.measure.apply(
            self.density.__getitem__)
        self.dismod_data["eta"] = self.dismod_data.measure.apply(
            self.data_eta.__getitem__)
        self.dismod_data["nu"] = self.dismod_data.measure.apply(
            self.nu.__getitem__)

        # This makes the specs not just for the country covariate but adds on
        # the sex and one covariates.
        self.covariate_specs = CovariateSpecs(
            country_covariates=settings.country_covariate,
            study_covariates=settings.study_covariate
        )
        self.country_covariate_data = {c.covariate_id: c.configure_for_dismod(
            pop_df=self.population.configure_for_dismod(),
            loc_df=self.location_dag.df
        ) for c in self.covariate_data}

        self.dismod_data = self.add_covariates_to_data(df=self.dismod_data)
        self.dismod_data.loc[
            self.dismod_data.hold_out.isnull(), 'hold_out'] = 0.
        self.dismod_data.drop(['age_group_id'], inplace=True, axis=1)

        return self

    def add_covariates_to_data(self, df: pd.DataFrame):
        """
        Add on covariates to a data frame that has age_group_id, year_id
        or time-age upper / lower, and location_id and sex_id. Adds both
        country-level and study-level covariates.
        :return:
        """
        cov_dict_for_interpolation = {
            c.name: self.country_covariate_data[c.covariate_id]
            for c in self.covariate_specs.covariate_specs
            if c.study_country == 'country'
        }

        df = self.interpolate_country_covariate_values(
            df=df, cov_dict=cov_dict_for_interpolation)
        df = self.transform_country_covariates(df=df)

        df['s_sex'] = df.sex_id.map(
            SEX_ID_TO_NAME).map(StudyCovConstants.SEX_COV_VALUE_MAP)
        df['s_one'] = StudyCovConstants.ONE_COV_VALUE

        return df

    def to_gbd_avgint(self, parent_location_id: int, sex_id: int):
        """
        Converts the demographics of the model to the avgint table.
        :return:
        """
        LOG.info(f"Getting grid for the avgint table "
                 f"for parent location ID {parent_location_id} "
                 f"and sex_id {sex_id}.")
        if self.drill_location_start is not None:
            locations = self.demographics.location_id
        else:
            locations = self.location_dag.parent_children(parent_location_id)
        grid = expand_grid({
            'sex_id': [sex_id],
            'location_id': locations,
            'year_id': self.demographics.year_id,
            'age_group_id': self.demographics.age_group_id
        })
        grid['time_lower'] = grid['year_id'].astype(int)
        grid['time_upper'] = grid['year_id'] + 1.
        grid = BaseInput(
            gbd_round_id=self.gbd_round_id).convert_to_age_lower_upper(df=grid)
        LOG.info("Adding covariates to avgint grid.")
        grid = self.add_covariates_to_data(df=grid)
        return grid

    def interpolate_country_covariate_values(self, df: pd.DataFrame, cov_dict: Dict[Union[float, str], pd.DataFrame]):
        """
        Interpolates the covariate values onto the data
        so that the non-standard ages and years match up to meaningful
        covariate values.
        """
        LOG.info(f"Interpolating and merging the country covariates.")
        interp_df = get_interpolated_covariate_values(
            data_df=df,
            covariate_dict=cov_dict,
            population_df=self.population.configure_for_dismod()
        )
        return interp_df

    def transform_country_covariates(self, df):
        """
        Transforms the covariate data with the transformation ID.
        :param df: (pd.DataFrame)
        :return: self
        """
        for c in self.covariate_specs.covariate_specs:
            if c.study_country == 'country':
                LOG.info(f"Transforming the data for country covariate "
                         f"{c.covariate_id}.")
                df[c.name] = df[c.name].apply(
                    lambda x: COVARIATE_TRANSFORMS[c.transformation_id](x)
                )
        return df

    def calculate_country_covariate_reference_values(self, parent_location_id: int, sex_id: int) -> List[CovariateSpecs]:
        """
        Gets the country covariate reference value for a covariate ID and a
        parent location ID. Also gets the maximum difference between the
        reference value and covariate values observed.

        Run this when you're going to make a DisMod AT database for a specific
        parent location and sex ID.

        :param: (int)
        :param parent_location_id: (int)
        :param sex_id: (int)
        :return: List[CovariateSpec] list of the covariate specs with the
            correct reference values and max diff.
        """
        covariate_specs = copy(self.covariate_specs)

        age_min = self.dismod_data.age_lower.min()
        age_max = self.dismod_data.age_upper.max()
        time_min = self.dismod_data.time_lower.min()
        time_max = self.dismod_data.time_upper.max()

        children = list(self.location_dag.dag.successors(parent_location_id))

        for c in covariate_specs.covariate_specs:
            if c.study_country == 'study':
                if c.name == 's_sex':
                    c.reference = StudyCovConstants.SEX_COV_VALUE_MAP[
                        SEX_ID_TO_NAME[sex_id]]
                    c.max_difference = StudyCovConstants.MAX_DIFFERENCE_SEX_COV
                elif c.name == 's_one':
                    c.reference = StudyCovConstants.ONE_COV_VALUE
                    c.max_difference = StudyCovConstants.MAX_DIFFERENCE_ONE_COV
                else:
                    raise ValueError(f"The only two study covariates allowed are sex and one, you tried {c.name}.")
            elif c.study_country == 'country':
                LOG.info(f"Calculating the reference and max difference for country covariate {c.covariate_id}.")

                cov_df = self.country_covariate_data[c.covariate_id]
                parent_df = (
                    cov_df.loc[cov_df.location_id == parent_location_id].copy()
                )
                child_df = cov_df.loc[cov_df.location_id.isin(children)].copy()
                all_loc_df = pd.concat([child_df, parent_df], axis=0)

                # if there is no data for the parent location at all (which
                # there should be provided by Central Comp)
                # then we are going to set the reference value to 0.
                if cov_df.empty:
                    reference_value = 0
                    max_difference = np.nan
                else:
                    pop_df = self.population.configure_for_dismod()
                    pop_df = (
                        pop_df.loc[pop_df.location_id == parent_location_id].copy()
                    )

                    df_to_interp = pd.DataFrame({
                        'location_id': parent_location_id,
                        'sex_id': [sex_id],
                        'age_lower': [age_min], 'age_upper': [age_max],
                        'time_lower': [time_min], 'time_upper': [time_max]
                    })
                    reference_value = get_interpolated_covariate_values(
                        data_df=df_to_interp,
                        covariate_dict={c.name: parent_df},
                        population_df=pop_df
                    )[c.name].iloc[0]
                    max_difference = np.max(
                        np.abs(all_loc_df.mean_value - reference_value)
                    ) + CascadeConstants.PRECISION_FOR_REFERENCE_VALUES

                c.reference = reference_value
                c.max_difference = max_difference
        covariate_specs.create_covariate_list()
        return covariate_specs

    def reset_index(self, drop, inplace):
        pass


class MeasurementInputsFromSettings(MeasurementInputs):
    def __init__(self, settings: SettingsConfig):
        """
        Wrapper for MeasurementInputs that takes a settings object rather
        than the individual arguments. For convenience.

        Examples
        ========
        >>> from cascade_at.settings.base_case import BASE_CASE
        >>> from cascade_at.settings.settings import load_settings

        >>> settings = load_settings(BASE_CASE)
        >>> i = MeasurementInputs(settings)
        >>> i.get_raw_inputs()
        >>> i.configure_inputs_for_dismod()
        """
        covariate_ids = [i.country_covariate_id for i in
                         settings.country_covariate]

        if settings.model.drill:
            drill_location_start = settings.model.drill_location_start
            drill_location_end = settings.model.drill_location_end
        else:
            drill_location_start = None
            drill_location_end = None

        super().__init__(
            model_version_id=settings.model.model_version_id,
            gbd_round_id=settings.gbd_round_id,
            decomp_step_id=settings.model.decomp_step_id,
            csmr_process_version_id=None,
            csmr_cause_id=settings.model.add_csmr_cause,
            crosswalk_version_id=settings.model.crosswalk_version_id,
            country_covariate_id=covariate_ids,
            conn_def='epi',
            location_set_version_id=settings.location_set_version_id,
            drill_location_start=drill_location_start,
            drill_location_end=drill_location_end
        )<|MERGE_RESOLUTION|>--- conflicted
+++ resolved
@@ -56,7 +56,6 @@
 
         Parameters
         ==========
-
         model_version_id
             the model version ID
         gbd_round_id
@@ -143,17 +142,9 @@
         self.crosswalk_version_id = crosswalk_version_id
         self.country_covariate_id = country_covariate_id
         self.conn_def = conn_def
-<<<<<<< HEAD
         self.drill_location_start = drill_location_start
         self.drill_location_end = drill_location_end
-
-        self.decomp_step = ds.decomp_step_from_decomp_step_id(
-            self.decomp_step_id
-        )
-=======
         self.decomp_step = ds.decomp_step_from_decomp_step_id(self.decomp_step_id)
-
->>>>>>> 1775ed37
         if location_set_version_id is None:
             self.location_set_version_id = get_location_set_version_id(gbd_round_id=self.gbd_round_id)
         else:
@@ -166,17 +157,11 @@
             location_set_version_id=self.location_set_version_id,
             gbd_round_id=self.gbd_round_id
         )
-<<<<<<< HEAD
-
-        drill_locations, mr_locations = self.locations_by_drill(
-            self.drill_location_start, self.drill_location_end)
-=======
         drill_locations, mr_locations = locations_by_drill(
-            drill_location_start=drill_location_start,
-            drill_location_end=drill_location_end,
+            drill_location_start=self.drill_location_start,
+            drill_location_end=self.drill_location_end,
             dag=self.location_dag
         )
->>>>>>> 1775ed37
         if drill_locations:
             self.demographics.location_id = drill_locations
             self.demographics.mortality_rate_location_id = mr_locations
