import numpy as np
import pandas as pd
from copy import copy
from typing import List, Optional, Dict, Union

from cascade_at.core.db import decomp_step as ds

from cascade_at.settings.settings import SettingsConfig
from cascade_at.core.log import get_loggers
from cascade_at.inputs.base_input import BaseInput
from cascade_at.inputs.asdr import ASDR
from cascade_at.inputs.csmr import CSMR
from cascade_at.inputs.covariate_data import CovariateData
from cascade_at.inputs.covariate_specs import CovariateSpecs
from cascade_at.inputs.data import CrosswalkVersion
from cascade_at.inputs.demographics import Demographics
from cascade_at.inputs.locations import LocationDAG, locations_by_drill
from cascade_at.inputs.population import Population
from cascade_at.inputs.utilities.covariate_weighting import (
    get_interpolated_covariate_values
)
from cascade_at.inputs.utilities.gbd_ids import get_location_set_version_id
from cascade_at.inputs.utilities.transformations import COVARIATE_TRANSFORMS
from cascade_at.inputs.utilities.gbd_ids import SEX_ID_TO_NAME
from cascade_at.inputs.utilities.reduce_data_volume import decimate_years
from cascade_at.model.utilities.grid_helpers import expand_grid
from cascade_at.inputs.utilities.data import calculate_omega
from cascade_at.inputs.utilities.gbd_ids import (
    CascadeConstants, StudyCovConstants
)
from cascade_at.settings.convert import (
    measures_to_exclude_from_settings, data_eta_from_settings,
    nu_from_settings, density_from_settings
)

LOG = get_loggers(__name__)


class MeasurementInputs:

    def __init__(self, model_version_id: int,
                 gbd_round_id: int, decomp_step_id: int,
                 conn_def: str,
                 country_covariate_id: List[int],
                 csmr_cause_id: int, crosswalk_version_id: int,
                 csmr_process_version_id: Optional[int] = None,
                 location_set_version_id: Optional[int] = None,
                 drill_location_start: Optional[int] = None,
                 drill_location_end: Optional[List[int]] = None):
        """
        The class that constructs all of the measurement inputs. Pulls ASDR,
        CSMR, crosswalk versions, and country covariates, and puts them into
        one data frame that then formats itself for the dismod database.
        Performs covariate value interpolation if age and year ranges
        don't match up with GBD age and year ranges.

        Parameters
<<<<<<< HEAD
        ----------

=======
        ==========
>>>>>>> 772a7525
        model_version_id
            the model version ID
        gbd_round_id
            the GBD round ID
        decomp_step_id
            the decomp step ID
        csmr_process_version_id
            process version ID for CSMR
        csmr_cause_id: (int) cause to pull CSMR from
        crosswalk_version_id
            crosswalk version to use
        country_covariate_id
            list of covariate IDs
        conn_def
            connection definition from .odbc file (e.g. 'epi') to connect to the IHME databases
        location_set_version_id
            can be None, if it's none, get the best location_set_version_id for estimation hierarchy of this GBD round
        drill_location_start
            which location ID to drill from as the parent
        drill_location_end
            which immediate children of the drill_location_start parent to include in the drill

        Attributes
        ----------
        self.decomp_step : str
            the decomp step in string form
        self.demographics : cascade_at.inputs.demographics.Demographics
            a demographics object that specifies the age group, sex,
            location, and year IDs to grab
        self.integrand_map : Dict[int, int]
            dictionary mapping from GBD measure IDs to DisMod IDs
        self.asdr : cascade_at.inputs.asdr.ASDR
            all-cause mortality input object
        self.csmr : cascade_at.inputs.csmr.CSMR
            cause-specific mortality input object from cause csmr_cause_id
        self.data : cascade_at.inputs.data.CrosswalkVersion
            crosswalk version data from IHME database
        self.covariate_data : List[cascade_at.inputs.covariate_data.CovariateData]
            list of covariate data objects that contains the raw covariate data mapped to IDs
        self.location_dag : cascade_at.inputs.locations.LocationDAG
            DAG of locations to be used
        self.population: (cascade_at.inputs.population.Population)
            population object that is used for covariate weighting
        self.data_eta: (Dict[str, float]): dictionary of eta value to be
            applied to each measure
        self.density: (Dict[str, str]): dictionary of density to be
            applied to each measure
        self.nu: (Dict[str, float]): dictionary of nu value to be applied
            to each measure
        self.dismod_data: (pd.DataFrame) resulting dismod data formatted
            to be used in the dismod database

        Examples
        --------
        >>> from cascade_at.settings.base_case import BASE_CASE
        >>> from cascade_at.settings.settings import load_settings
        >>>
        >>> settings = load_settings(BASE_CASE)
        >>> covariate_id = [i.country_covariate_id for i in settings.country_covariate]
        >>>
        >>> i = MeasurementInputs(
        >>>    model_version_id=settings.model.model_version_id,
        >>>    gbd_round_id=settings.gbd_round_id,
        >>>    decomp_step_id=settings.model.decomp_step_id,
        >>>    csmr_process_version_id=None,
        >>>    csmr_cause_id = settings.model.add_csmr_cause,
        >>>    crosswalk_version_id=settings.model.crosswalk_version_id,
        >>>    country_covariate_id=covariate_id,
        >>>    conn_def='epi',
        >>>    location_set_version_id=settings.location_set_version_id
        >>> )
        >>> i.get_raw_inputs()
        >>> i.configure_inputs_for_dismod(settings)
        """
        LOG.info(f"Initializing input object for model version ID {model_version_id}.")
        LOG.info(f"GBD Round ID {gbd_round_id}.")
        LOG.info(f"Pulling from connection {conn_def}.")

        self.model_version_id = model_version_id
        self.gbd_round_id = gbd_round_id
        self.decomp_step_id = decomp_step_id
        self.csmr_process_version_id = csmr_process_version_id
        self.csmr_cause_id = csmr_cause_id
        self.crosswalk_version_id = crosswalk_version_id
        self.country_covariate_id = country_covariate_id
        self.conn_def = conn_def
        self.drill_location_start = drill_location_start
        self.drill_location_end = drill_location_end
        self.decomp_step = ds.decomp_step_from_decomp_step_id(self.decomp_step_id)
        if location_set_version_id is None:
            self.location_set_version_id = get_location_set_version_id(gbd_round_id=self.gbd_round_id)
        else:
            self.location_set_version_id = location_set_version_id

        self.demographics = Demographics(
            gbd_round_id=self.gbd_round_id,
            location_set_version_id=self.location_set_version_id)
        self.location_dag = LocationDAG(
            location_set_version_id=self.location_set_version_id,
            gbd_round_id=self.gbd_round_id
        )
        # Need to subset the locations to only those needed for
        # the drill. drill_locations_all is the set of locations
        # to pull data for, including all descendents. drill_locations
        # is the set of locations just parent-children in the drill.
        drill_locations_all, drill_locations = locations_by_drill(
            drill_location_start=self.drill_location_start,
            drill_location_end=self.drill_location_end,
            dag=self.location_dag
        )
        if drill_locations_all:
            self.demographics.location_id = drill_locations_all
            self.demographics.drill_locations = drill_locations

        self.exclude_outliers = True
        self.asdr = None
        self.csmr = None
        self.population = None
        self.data = None
        self.covariates = None
        self.age_groups = None

        self.data_eta = None
        self.density = None
        self.nu = None
        self.measures_to_exclude = None

        self.dismod_data = None
        self.covariate_data = None
        self.country_covariate_data = None
        self.covariate_specs = None
        self.omega = None

    def get_raw_inputs(self):
        """
        Get the raw inputs that need to be used
        in the modeling.
        """
        LOG.info("Getting all raw inputs.")
        self.asdr = ASDR(
            demographics=self.demographics,
            decomp_step=self.decomp_step,
            gbd_round_id=self.gbd_round_id
        ).get_raw()
        self.csmr = CSMR(
            cause_id=self.csmr_cause_id,
            demographics=self.demographics,
            decomp_step=self.decomp_step,
            gbd_round_id=self.gbd_round_id,
            process_version_id=self.csmr_process_version_id
        ).get_raw()
        self.data = CrosswalkVersion(
            crosswalk_version_id=self.crosswalk_version_id,
            exclude_outliers=self.exclude_outliers,
            demographics=self.demographics,
            conn_def=self.conn_def,
            gbd_round_id=self.gbd_round_id
        ).get_raw()
        self.covariate_data = [CovariateData(
            covariate_id=c,
            demographics=self.demographics,
            decomp_step=self.decomp_step,
            gbd_round_id=self.gbd_round_id
        ).get_raw() for c in self.country_covariate_id]
        self.population = Population(
            demographics=self.demographics,
            decomp_step=self.decomp_step,
            gbd_round_id=self.gbd_round_id
        ).get_population()

    def configure_inputs_for_dismod(self, settings: SettingsConfig,
                                    mortality_year_reduction: int = 5):
        """
        Modifies the inputs for DisMod based on model-specific settings.

        Arguments
        ---------
        settings
            Settings for the model
        mortality_year_reduction
            number of years to decimate csmr and asdr
        """
        self.data_eta = data_eta_from_settings(settings)
        self.density = density_from_settings(settings)
        self.nu = nu_from_settings(settings)
        self.measures_to_exclude = measures_to_exclude_from_settings(settings)

        # If we are constraining omega, then we want to hold out the data
        # from the DisMod fit for ASDR (but never CSMR -- always want to fit
        # CSMR).
        data = self.data.configure_for_dismod(
            measures_to_exclude=self.measures_to_exclude,
            relabel_incidence=settings.model.relabel_incidence
        )
        asdr = self.asdr.configure_for_dismod(
            hold_out=settings.model.constrain_omega)
        csmr = self.csmr.configure_for_dismod(hold_out=0)

        if settings.model.constrain_omega:
            self.omega = calculate_omega(asdr=asdr, csmr=csmr)
        else:
            self.omega = None

        if not csmr.empty:
            csmr = decimate_years(
                data=csmr, num_years=mortality_year_reduction)
        if not asdr.empty:
            asdr = decimate_years(
                data=asdr, num_years=mortality_year_reduction)

        self.dismod_data = pd.concat([data, asdr, csmr], axis=0, sort=True)
        self.dismod_data.reset_index(drop=True, inplace=True)

        self.dismod_data["density"] = self.dismod_data.measure.apply(
            self.density.__getitem__)
        self.dismod_data["eta"] = self.dismod_data.measure.apply(
            self.data_eta.__getitem__)
        self.dismod_data["nu"] = self.dismod_data.measure.apply(
            self.nu.__getitem__)

        # This makes the specs not just for the country covariate but adds on
        # the sex and one covariates.
        self.covariate_specs = CovariateSpecs(
            country_covariates=settings.country_covariate,
            study_covariates=settings.study_covariate
        )
        self.country_covariate_data = {c.covariate_id: c.configure_for_dismod(
            pop_df=self.population.configure_for_dismod(),
            loc_df=self.location_dag.df
        ) for c in self.covariate_data}

        self.dismod_data = self.add_covariates_to_data(df=self.dismod_data)
        self.dismod_data.loc[
            self.dismod_data.hold_out.isnull(), 'hold_out'] = 0.
        self.dismod_data.drop(['age_group_id'], inplace=True, axis=1)

        return self

    def add_covariates_to_data(self, df: pd.DataFrame) -> pd.DataFrame:
        """
        Add on covariates to a data frame that has age_group_id, year_id
        or time-age upper / lower, and location_id and sex_id. Adds both
        country-level and study-level covariates.
        """
        cov_dict_for_interpolation = {
            c.name: self.country_covariate_data[c.covariate_id]
            for c in self.covariate_specs.covariate_specs
            if c.study_country == 'country'
        }

        df = self.interpolate_country_covariate_values(
            df=df, cov_dict=cov_dict_for_interpolation)
        df = self.transform_country_covariates(df=df)

        df['s_sex'] = df.sex_id.map(
            SEX_ID_TO_NAME).map(StudyCovConstants.SEX_COV_VALUE_MAP)
        df['s_one'] = StudyCovConstants.ONE_COV_VALUE

        return df

    def to_gbd_avgint(self, parent_location_id: int, sex_id: int) -> pd.DataFrame:
        """
        Converts the demographics of the model to the avgint table.
        """
        LOG.info(f"Getting grid for the avgint table "
                 f"for parent location ID {parent_location_id} "
                 f"and sex_id {sex_id}.")
        if self.drill_location_start is not None:
            locations = self.demographics.drill_locations
        else:
            locations = self.location_dag.parent_children(parent_location_id)
        grid = expand_grid({
            'sex_id': [sex_id],
            'location_id': locations,
            'year_id': self.demographics.year_id,
            'age_group_id': self.demographics.age_group_id
        })
        grid['time_lower'] = grid['year_id'].astype(int)
        grid['time_upper'] = grid['year_id'] + 1.
        grid = BaseInput(
            gbd_round_id=self.gbd_round_id).convert_to_age_lower_upper(df=grid)
        LOG.info("Adding covariates to avgint grid.")
        grid = self.add_covariates_to_data(df=grid)
        return grid

    def interpolate_country_covariate_values(self, df: pd.DataFrame, cov_dict: Dict[Union[float, str], pd.DataFrame]):
        """
        Interpolates the covariate values onto the data
        so that the non-standard ages and years match up to meaningful
        covariate values.
        """
        LOG.info(f"Interpolating and merging the country covariates.")
        interp_df = get_interpolated_covariate_values(
            data_df=df,
            covariate_dict=cov_dict,
            population_df=self.population.configure_for_dismod()
        )
        return interp_df

    def transform_country_covariates(self, df):
        """
        Transforms the covariate data with the transformation ID.
        :param df: (pd.DataFrame)
        :return: self
        """
        for c in self.covariate_specs.covariate_specs:
            if c.study_country == 'country':
                LOG.info(f"Transforming the data for country covariate "
                         f"{c.covariate_id}.")
                df[c.name] = df[c.name].apply(
                    lambda x: COVARIATE_TRANSFORMS[c.transformation_id](x)
                )
        return df

    def calculate_country_covariate_reference_values(
            self, parent_location_id: int, sex_id: int) -> List[CovariateSpecs]:
        """
        Gets the country covariate reference value for a covariate ID and a
        parent location ID. Also gets the maximum difference between the
        reference value and covariate values observed.

        Run this when you're going to make a DisMod AT database for a specific
        parent location and sex ID.

        :param: (int)
        :param parent_location_id: (int)
        :param sex_id: (int)
        :return: List[CovariateSpec] list of the covariate specs with the
            correct reference values and max diff.
        """
        covariate_specs = copy(self.covariate_specs)

        age_min = self.dismod_data.age_lower.min()
        age_max = self.dismod_data.age_upper.max()
        time_min = self.dismod_data.time_lower.min()
        time_max = self.dismod_data.time_upper.max()

        children = list(self.location_dag.dag.successors(parent_location_id))

        for c in covariate_specs.covariate_specs:
            if c.study_country == 'study':
                if c.name == 's_sex':
                    c.reference = StudyCovConstants.SEX_COV_VALUE_MAP[
                        SEX_ID_TO_NAME[sex_id]]
                    c.max_difference = StudyCovConstants.MAX_DIFFERENCE_SEX_COV
                elif c.name == 's_one':
                    c.reference = StudyCovConstants.ONE_COV_VALUE
                    c.max_difference = StudyCovConstants.MAX_DIFFERENCE_ONE_COV
                else:
                    raise ValueError(f"The only two study covariates allowed are sex and one, you tried {c.name}.")
            elif c.study_country == 'country':
                LOG.info(f"Calculating the reference and max difference for country covariate {c.covariate_id}.")

                cov_df = self.country_covariate_data[c.covariate_id]
                parent_df = (
                    cov_df.loc[cov_df.location_id == parent_location_id].copy()
                )
                child_df = cov_df.loc[cov_df.location_id.isin(children)].copy()
                all_loc_df = pd.concat([child_df, parent_df], axis=0)

                # if there is no data for the parent location at all (which
                # there should be provided by Central Comp)
                # then we are going to set the reference value to 0.
                if cov_df.empty:
                    reference_value = 0
                    max_difference = np.nan
                else:
                    pop_df = self.population.configure_for_dismod()
                    pop_df = (
                        pop_df.loc[pop_df.location_id == parent_location_id].copy()
                    )

                    df_to_interp = pd.DataFrame({
                        'location_id': parent_location_id,
                        'sex_id': [sex_id],
                        'age_lower': [age_min], 'age_upper': [age_max],
                        'time_lower': [time_min], 'time_upper': [time_max]
                    })
                    reference_value = get_interpolated_covariate_values(
                        data_df=df_to_interp,
                        covariate_dict={c.name: parent_df},
                        population_df=pop_df
                    )[c.name].iloc[0]
                    max_difference = np.max(
                        np.abs(all_loc_df.mean_value - reference_value)
                    ) + CascadeConstants.PRECISION_FOR_REFERENCE_VALUES

                c.reference = reference_value
                c.max_difference = max_difference
        covariate_specs.create_covariate_list()
        return covariate_specs

    def reset_index(self, drop, inplace):
        pass


class MeasurementInputsFromSettings(MeasurementInputs):
    def __init__(self, settings: SettingsConfig):
        """
        Wrapper for MeasurementInputs that takes a settings object rather
        than the individual arguments. For convenience.

        Examples
        --------
        >>> from cascade_at.settings.base_case import BASE_CASE
        >>> from cascade_at.settings.settings import load_settings

        >>> settings = load_settings(BASE_CASE)
        >>> i = MeasurementInputs(settings)
        >>> i.get_raw_inputs()
        >>> i.configure_inputs_for_dismod()
        """
        covariate_ids = [i.country_covariate_id for i in
                         settings.country_covariate]

        if settings.model.drill:
            drill_location_start = settings.model.drill_location_start
            drill_location_end = settings.model.drill_location_end
        else:
            drill_location_start = None
            drill_location_end = None

        super().__init__(
            model_version_id=settings.model.model_version_id,
            gbd_round_id=settings.gbd_round_id,
            decomp_step_id=settings.model.decomp_step_id,
            csmr_process_version_id=None,
            csmr_cause_id=settings.model.add_csmr_cause,
            crosswalk_version_id=settings.model.crosswalk_version_id,
            country_covariate_id=covariate_ids,
            conn_def='epi',
            location_set_version_id=settings.location_set_version_id,
            drill_location_start=drill_location_start,
            drill_location_end=drill_location_end
        )<|MERGE_RESOLUTION|>--- conflicted
+++ resolved
@@ -55,12 +55,7 @@
         don't match up with GBD age and year ranges.
 
         Parameters
-<<<<<<< HEAD
         ----------
-
-=======
-        ==========
->>>>>>> 772a7525
         model_version_id
             the model version ID
         gbd_round_id
