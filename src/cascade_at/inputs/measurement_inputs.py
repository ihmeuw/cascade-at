import numpy as np
import pandas as pd
from copy import copy
from collections import defaultdict
from typing import List, Optional

from cascade_at.core.db import decomp_step as ds

from cascade_at.core.log import get_loggers
from cascade_at.inputs.base_input import BaseInput
from cascade_at.inputs.asdr import ASDR
from cascade_at.inputs.csmr import CSMR
from cascade_at.inputs.covariate_data import CovariateData
from cascade_at.inputs.covariate_specs import CovariateSpecs
from cascade_at.inputs.data import CrosswalkVersion
from cascade_at.inputs.demographics import Demographics
from cascade_at.inputs.locations import LocationDAG
from cascade_at.inputs.population import Population
from cascade_at.inputs.utilities.covariate_weighting import (
    get_interpolated_covariate_values)
from cascade_at.inputs.utilities.gbd_ids import get_location_set_version_id
from cascade_at.dismod.integrand_mappings import INTEGRAND_MAP
from cascade_at.dismod.constants import IntegrandEnum
from cascade_at.inputs.utilities.transformations import COVARIATE_TRANSFORMS
from cascade_at.inputs.utilities.gbd_ids import SEX_ID_TO_NAME, SEX_NAME_TO_ID
from cascade_at.inputs.utilities.reduce_data_volume import decimate_years
from cascade_at.inputs.utilities.gbd_ids import (
    CascadeConstants, StudyCovConstants)
from cascade_at.model.utilities.grid_helpers import expand_grid

LOG = get_loggers(__name__)


class MeasurementInputs:

    def __init__(self, model_version_id: int,
                 gbd_round_id: int, decomp_step_id: int,
                 csmr_process_version_id: int,
                 csmr_cause_id: int, crosswalk_version_id: int,
                 country_covariate_id: int,
                 conn_def: str,
                 location_set_version_id: Optional[int]=None,
                 drill_location_start: Optional[int]=None,
                 drill_location_end: Optional[List[int]]=None):
        """
        The class that constructs all of the measurement inputs. Pulls ASDR,
        CSMR, crosswalk versions, and country covariates, and puts them into
        one data frame that then formats itself for the dismod database.
        Performs covariate value interpolation if age and year ranges
        don't match up with GBD age and year ranges.

        Parameters:
            model_version_id: (int) the model version ID
            gbd_round_id: (int) the GBD round ID
            decomp_step_id: (int) the decomp step ID
            csmr_process_version_id: (int) process version ID for CSMR
            csmr_cause_id: (int) cause to pull CSMR from
            crosswalk_version_id: (int) crosswalk version to use
            country_covariate_id: (list of int) list of covariate IDs
            conn_def: (str) connection definition from .odbc file (e.g. 'epi')
            location_set_version_id: (int) can be None, if it's none, get the
            best location_set_version_id for estimation hierarchy of this
                GBD round.
            drill_location_start: (int) optional, which location ID to drill
                from as the parent
            drill_location_end: (intlist) optional, which immediate children
                of the drill_location_start parent to include in the drill

        Attributes:
            self.decomp_step: (str) the decomp step in string form
            self.demographics: (cascade_at.inputs.demographics.Demographics) a
                demographics object that specifies the age group, sex,
                location, and year IDs to grab
            self.integrand_map: (dict) dictionary mapping from GBD measure IDs
                to DisMod IDs
            self.asdr: (cascade_at.inputs.asdr.ASDR) all-cause mortality input
                object
            self.csmr: (cascade_at.inputs.csmr.CSMR) cause-specific mortality
                input object from cause csmr_cause_id
            self.data: (cascade_at.inputs.data.CrosswalkVersion) crosswalk
                version data from IHME database
            self.covariate_data: (List[
                cascade_at.inputs.covariate_data.CovariateData]) list of
                covariate data objects that contains the raw covariate data
                mapped to IDs
            self.location_dag: (cascade_at.inputs.locations.LocationDAG) DAG
                of locations to be used
            self.population: (cascade_at.inputs.population.Population)
                population object that is used for covariate weighting
            self.data_eta: (Dict[str, float]): dictionary of eta value to be
                applied to each measure
            self.density: (Dict[str, str]): dictionary of density to be
                applied to each measure
            self.nu: (Dict[str, float]): dictionary of nu value to be applied
                to each measure
            self.dismod_data: (pd.DataFrame) resulting dismod data formatted
                to be used in the dismod database

        Usage:
        >>> from cascade_at.settings.base_case import BASE_CASE
        >>> from cascade_at.settings.settings import load_settings

        >>> settings = load_settings(BASE_CASE)
        >>> covariate_ids = [i.country_covariate_id for i in
        >>>                  settings.country_covariate]

        >>> i = MeasurementInputs(
        >>>    model_version_id=settings.model.model_version_id,
        >>>            gbd_round_id=settings.gbd_round_id,
        >>>            decomp_step_id=settings.model.decomp_step_id,
        >>>            csmr_process_version_id=None,
        >>>            csmr_cause_id = settings.model.add_csmr_cause,
        >>>    crosswalk_version_id=settings.model.crosswalk_version_id,
        >>>            country_covariate_id=covariate_ids,
        >>>            conn_def='epi',
        >>>    location_set_version_id=settings.location_set_version_id)
        >>> i.get_raw_inputs()
        >>> i.configure_inputs_for_dismod()
        """
        LOG.info(f"Initializing input object for model version ID "
                 f"{model_version_id}.")
        LOG.info(f"GBD Round ID {gbd_round_id}.")
        LOG.info(f"Pulling from connection {conn_def}.")
        self.model_version_id = model_version_id
        self.gbd_round_id = gbd_round_id
        self.decomp_step_id = decomp_step_id
        self.csmr_process_version_id = csmr_process_version_id
        self.csmr_cause_id = csmr_cause_id
        self.crosswalk_version_id = crosswalk_version_id
        self.country_covariate_id = country_covariate_id
        self.conn_def = conn_def
        self.decomp_step = ds.decomp_step_from_decomp_step_id(
            self.decomp_step_id
        )
        self.demographics = Demographics(gbd_round_id=self.gbd_round_id)
        if location_set_version_id is None:
            self.location_set_version_id = get_location_set_version_id(
                gbd_round_id=self.gbd_round_id
            )
        else:
            self.location_set_version_id = location_set_version_id
        self.location_dag = LocationDAG(
            location_set_version_id=self.location_set_version_id,
            gbd_round_id=self.gbd_round_id
        )

<<<<<<< HEAD
        drill_locations, mr_locations = self.locations_by_drill(
=======
        self.demographics.location_id, self.demographics
        locations, mortality_rate_locations = self.locations_by_drill(
>>>>>>> 6db88252
            drill_location_start, drill_location_end)
        self.demographics.location_id = locations
        self.demographics.mortality_rate_location_id = mortality_rate_locations

        self.exclude_outliers = True
        self.asdr = None
        self.csmr = None
        self.population = None
        self.data = None
        self.covariates = None
        self.age_groups = None

        self.data_eta = None
        self.density = None
        self.nu = None
        self.measures_to_exclude = None

        self.dismod_data = None
        self.covariate_data = None
        self.country_covariate_data = None
        self.covariate_specs = None
        self.omega = None

    def get_raw_inputs(self):
        """
        Get the raw inputs that need to be used
        in the modeling.

        :return:
        """
        LOG.info("Getting all raw inputs.")
        self.asdr = ASDR(
            demographics=self.demographics,
            decomp_step=self.decomp_step,
            gbd_round_id=self.gbd_round_id
        ).get_raw()
        self.csmr = CSMR(
            cause_id=self.csmr_cause_id,
            demographics=self.demographics,
            decomp_step=self.decomp_step,
            gbd_round_id=self.gbd_round_id,
            process_version_id=self.csmr_process_version_id
        ).get_raw()
        self.data = CrosswalkVersion(
            crosswalk_version_id=self.crosswalk_version_id,
            exclude_outliers=self.exclude_outliers,
            demographics=self.demographics,
            conn_def=self.conn_def,
            gbd_round_id=self.gbd_round_id
        ).get_raw()
        self.covariate_data = [CovariateData(
            covariate_id=c,
            demographics=self.demographics,
            decomp_step=self.decomp_step,
            gbd_round_id=self.gbd_round_id
        ).get_raw() for c in self.country_covariate_id]
        self.population = Population(
            demographics=self.demographics,
            decomp_step=self.decomp_step,
            gbd_round_id=self.gbd_round_id
        ).get_population()

    def configure_inputs_for_dismod(self, settings,
                                    mortality_year_reduction=5):
        """
        Modifies the inputs for DisMod based on model-specific settings.

        :param settings: (cascade.settings.configuration.Configuration)
        :param mortality_year_reduction: (int) number of years to
            decimate csmr and asdr
        :return: self
        """
        self.data_eta = self.data_eta_from_settings(settings)
        self.density = self.density_from_settings(settings)
        self.nu = self.nu_from_settings(settings)
        self.measures_to_exclude = self.measures_to_exclude_from_settings(
            settings)

        # If we are constraining omega, then we want to hold out the data
        # from the DisMod fit for ASDR (but never CSMR -- always want to fit
        # CSMR).
        data = self.data.configure_for_dismod(
            measures_to_exclude=self.measures_to_exclude,
            relabel_incidence=settings.model.relabel_incidence
        )
        asdr = self.asdr.configure_for_dismod(
            hold_out=settings.model.constrain_omega)
        csmr = self.csmr.configure_for_dismod(hold_out=0)

        if settings.model.constrain_omega:
            self.omega = self.calculate_omega(asdr=asdr, csmr=csmr)
        else:
            self.omega = None

        if not csmr.empty:
            csmr = decimate_years(
                data=csmr, num_years=mortality_year_reduction)
        if not asdr.empty:
            asdr = decimate_years(
                data=asdr, num_years=mortality_year_reduction)

        self.dismod_data = pd.concat([data, asdr, csmr], axis=0, sort=True)
        self.dismod_data.reset_index(drop=True, inplace=True)

        self.dismod_data["density"] = self.dismod_data.measure.apply(
            self.density.__getitem__)
        self.dismod_data["eta"] = self.dismod_data.measure.apply(
            self.data_eta.__getitem__)
        self.dismod_data["nu"] = self.dismod_data.measure.apply(
            self.nu.__getitem__)

        # This makes the specs not just for the country covariate but adds on
        # the sex and one covariates.
        self.covariate_specs = CovariateSpecs(
            country_covariates=settings.country_covariate,
            study_covariates=settings.study_covariate
        )
        self.country_covariate_data = {c.covariate_id: c.configure_for_dismod(
            pop_df=self.population.configure_for_dismod(),
            loc_df=self.location_dag.df
        ) for c in self.covariate_data}

        self.dismod_data = self.add_covariates_to_data(df=self.dismod_data)
        self.dismod_data.loc[
            self.dismod_data.hold_out.isnull(), 'hold_out'] = 0.
        self.dismod_data.drop(['age_group_id'], inplace=True, axis=1)

        return self

    def add_covariates_to_data(self, df):
        """
        Add on covariates to a data frame that has age_group_id, year_id
        or time-age upper / lower, and location_id and sex_id. Adds both
        country-level and study-level covariates.
        :return:
        """
        cov_dict_for_interpolation = {
            c.name: self.country_covariate_data[c.covariate_id]
            for c in self.covariate_specs.covariate_specs
            if c.study_country == 'country'
        }

        df = self.interpolate_country_covariate_values(
            df=df, cov_dict=cov_dict_for_interpolation)
        df = self.transform_country_covariates(df=df)

        df['s_sex'] = df.sex_id.map(
            SEX_ID_TO_NAME).map(StudyCovConstants.SEX_COV_VALUE_MAP)
        df['s_one'] = StudyCovConstants.ONE_COV_VALUE

        return df

    def to_gbd_avgint(self, parent_location_id, sex_id):
        """
        Converts the demographics of the model to the avgint table.
        :return:
        """
        LOG.info(f"Getting grid for the avgint table "
                 f"for parent location ID {parent_location_id} "
                 f"and sex_id {sex_id}.")
        grid = expand_grid({
            'sex_id': [sex_id],
            'location_id': self.location_dag.parent_children(
                parent_location_id),
            'year_id': self.demographics.year_id,
            'age_group_id': self.demographics.age_group_id
        })
        grid['time_lower'] = grid['year_id'].astype(int)
        grid['time_upper'] = grid['year_id'] + 1.
        grid = BaseInput(
            gbd_round_id=self.gbd_round_id).convert_to_age_lower_upper(df=grid)
        LOG.info("Adding covariates to avgint grid.")
        grid = self.add_covariates_to_data(df=grid)
        return grid

    @staticmethod
    def calculate_omega(asdr, csmr):
        """
        Calculates other cause mortality (omega) from ASDR (mtall -- all-cause
        mortality) and CSMR (mtspecific -- cause-specific mortality). For most
        diseases, mtall is a good approximation to omega, but we calculate
        omega = mtall - mtspecific in case it isn't. For diseases without CSMR
        (self.csmr_cause_id = None), then omega = mtall.
        """
        join_columns = ['location_id', 'time_lower', 'time_upper',
                        'age_lower', 'age_upper', 'sex_id']
        mtall = asdr[join_columns + ['meas_value']].copy()
        mtall.rename(columns={'meas_value': 'mtall'}, inplace=True)

        if csmr.empty:
            omega = mtall.copy()
            omega.rename(columns={'mtall': 'mean'}, inplace=True)
        else:
            mtspecific = csmr[join_columns + ['meas_value']].copy()
            mtspecific.rename(
                columns={'meas_value': 'mtspecific'}, inplace=True)
            omega = mtall.merge(mtspecific, on=join_columns)
            omega['mean'] = omega['mtall'] - omega['mtspecific']
            omega.drop(columns=['mtall', 'mtspecific'], inplace=True)

        negative_omega = omega['mean'] < 0
        if any(negative_omega):
            raise ValueError("There are negative values for omega. Must fix.")

        return omega

    def interpolate_country_covariate_values(self, df, cov_dict):
        """
        Interpolates the covariate values onto the data
        so that the non-standard ages and years match up to meaningful
        covariate values.

        :param df: (pd.DataFrame)
        :param cov_dict: (Dict)
        """
        LOG.info(f"Interpolating and merging the country covariates.")
        interp_df = get_interpolated_covariate_values(
            data_df=df,
            covariate_dict=cov_dict,
            population_df=self.population.configure_for_dismod()
        )
        return interp_df

    def transform_country_covariates(self, df):
        """
        Transforms the covariate data with the transformation ID.
        :param df: (pd.DataFrame)
        :return: self
        """
        for c in self.covariate_specs.covariate_specs:
            if c.study_country == 'country':
                LOG.info(f"Transforming the data for country covariate "
                         f"{c.covariate_id}.")
                df[c.name] = df[c.name].apply(
                    lambda x: COVARIATE_TRANSFORMS[c.transformation_id](x)
                )
        return df

    def calculate_country_covariate_reference_values(self,
                                                     parent_location_id,
                                                     sex_id):
        """
        Gets the country covariate reference value for a covariate ID and a
        parent location ID. Also gets the maximum difference between the
        reference value and covariate values observed.

        Run this when you're going to make a DisMod AT database for a specific
        parent location and sex ID.

        :param: (int)
        :param parent_location_id: (int)
        :param sex_id: (int)
        :return: List[CovariateSpec] list of the covariate specs with the
            correct reference values and max diff.
        """
        covariate_specs = copy(self.covariate_specs)

        age_min = self.dismod_data.age_lower.min()
        age_max = self.dismod_data.age_upper.max()
        time_min = self.dismod_data.time_lower.min()
        time_max = self.dismod_data.time_upper.max()

        children = list(self.location_dag.dag.successors(parent_location_id))

        for c in covariate_specs.covariate_specs:
            if c.study_country == 'study':
                if c.name == 's_sex':
                    c.reference = StudyCovConstants.SEX_COV_VALUE_MAP[
                        SEX_ID_TO_NAME[sex_id]]
                    c.max_difference = StudyCovConstants.MAX_DIFFERENCE_SEX_COV
                elif c.name == 's_one':
                    c.reference = StudyCovConstants.ONE_COV_VALUE
                    c.max_difference = StudyCovConstants.MAX_DIFFERENCE_ONE_COV
                else:
                    raise ValueError(f"The only two study covariates allowed are sex and one, you tried {c.name}.")
            elif c.study_country == 'country':
                LOG.info(f"Calculating the reference and max difference for country covariate {c.covariate_id}.")

                cov_df = self.country_covariate_data[c.covariate_id]
                parent_df = (
                    cov_df.loc[cov_df.location_id == parent_location_id].copy()
                )
                child_df = cov_df.loc[cov_df.location_id.isin(children)].copy()
                all_loc_df = pd.concat([child_df, parent_df], axis=0)

                # if there is no data for the parent location at all (which
                # there should be provided by Central Comp)
                # then we are going to set the reference value to 0.
                if cov_df.empty:
                    reference_value = 0
                    max_difference = np.nan
                else:
                    pop_df = self.population.configure_for_dismod()
                    pop_df = (
                        pop_df.loc[pop_df.location_id == parent_location_id].copy()
                    )

                    df_to_interp = pd.DataFrame({
                        'location_id': parent_location_id,
                        'sex_id': [sex_id],
                        'age_lower': [age_min], 'age_upper': [age_max],
                        'time_lower': [time_min], 'time_upper': [time_max]
                    })
                    reference_value = get_interpolated_covariate_values(
                        data_df=df_to_interp,
                        covariate_dict={c.name: parent_df},
                        population_df=pop_df
                    )[c.name].iloc[0]
                    max_difference = np.max(
                        np.abs(all_loc_df.mean_value - reference_value)
                    ) + CascadeConstants.PRECISION_FOR_REFERENCE_VALUES

                c.reference = reference_value
                c.max_difference = max_difference
        covariate_specs.create_covariate_list()
        return covariate_specs

    @staticmethod
    def measures_to_exclude_from_settings(settings):
        """
        Gets the measures to exclude from the data from the model
        settings configuration.
        :param settings: (cascade.settings.configuration.Configuration)
        :return:
        """
        if not settings.model.is_field_unset("exclude_data_for_param"):
            measures_to_exclude = [
                INTEGRAND_MAP[m].name
                for m in settings.model.exclude_data_for_param
                if m in INTEGRAND_MAP]
        else:
            measures_to_exclude = list()
        if settings.policies.exclude_relative_risk:
            measures_to_exclude.append("relrisk")
        return measures_to_exclude

    @staticmethod
    def data_eta_from_settings(settings):
        """
        Gets the data eta from the settings Configuration.
        The default data eta is np.nan.
        settings.eta.data: (Dict[str, float]): Default value for eta parameter
            on distributions
            as a dictionary from measure name to float

        :param settings: (cascade.settings.configuration.Configuration)
        :return:
        """
        data_eta = defaultdict(lambda: np.nan)
        if not settings.eta.is_field_unset("data") and settings.eta.data:
            data_eta = defaultdict(lambda: float(settings.eta.data))
        for set_eta in settings.data_eta_by_integrand:
            data_eta[INTEGRAND_MAP[set_eta.integrand_measure_id].name] = float(set_eta.value)
        return data_eta

    @staticmethod
    def density_from_settings(settings):
        """
        Gets the density from the settings Configuration.
        The default density is "gaussian".
        settings.model.data_density: (Dict[str, float]): Default values for density parameter on distributions
            as a dictionary from measure name to string

        :param settings: (cascade.settings.configuration.Configuration)
        :return:
        """
        density = defaultdict(lambda: "gaussian")
        if not settings.model.is_field_unset("data_density") and settings.model.data_density:
            density = defaultdict(lambda: settings.model.data_density)
        for set_density in settings.data_density_by_integrand:
            density[INTEGRAND_MAP[set_density.integrand_measure_id].name] = set_density.value
        return density

    @staticmethod
    def data_cv_from_settings(settings, default=0.0):
        """
        Gets the data min coefficient of variation from the settings Configuration

        Args:
            settings: (cascade.settings.configuration.Configuration)
            default: (float) default data cv

        Returns:
            dictionary of data cv's from settings
        """
        data_cv = defaultdict(lambda: default)
        if not settings.model.is_field_unset("minimum_meas_cv") and settings.model.minimum_meas_cv:
            data_cv = defaultdict(
                lambda: float(settings.model.minimum_meas_cv))
        for set_data_cv in settings.data_cv_by_integrand:
            data_cv[INTEGRAND_MAP[
                set_data_cv.integrand_measure_id].name] = float(
                    set_data_cv.value)
        return data_cv

    @staticmethod
    def nu_from_settings(settings):
        """
        Gets nu from the settings Configuration.
        The default nu is np.nan.
        settings.students_dof.data: (Dict[str, float]): The parameter for
            students-t distributions
        settings.log_students_dof.data: (Dict[str, float]): The parameter for
            students-t distributions in log-space

        :param settings: (cascade.settings.configuration.Configuration)
        :return:
        """
        nu = defaultdict(lambda: np.nan)
        nu["students"] = settings.students_dof.data
        nu["log_students"] = settings.log_students_dof.data
        return nu

    def locations_by_drill(self, drill_location_start, drill_location_end):
        if not drill_location_start and drill_location_end:
            raise ValueError(
                "A location_drill_start must be specified in order "
                "to perform a location drill.")

        elif drill_location_start and not drill_location_end:
            LOG.info(
                f"This is a DRILL model, so only going to pull data "
                f"associated with drill location start "
                f"{drill_location_start} and its descendants."
            )
<<<<<<< HEAD
            drill_locations = ([drill_location_start]
                               + list(self.location_dag.descendants(
                                    location_id=drill_location_start)))
            mr_locations = list(
                self.location_dag.parent_children(drill_location_start))
=======
            direct_drill_descendants = list(
                self.location_dag.descendants(
                    location_id=drill_location_start))
            return [drill_location_start] + direct_drill_descendants

>>>>>>> 6db88252
        elif drill_location_start and drill_location_end:
            LOG.info(
                f"This is a DRILL model, so only data for "
                f"{drill_location_start} (the parent) and descendents "
                f"of {drill_location_end} (the children) will be pulled."
            )
            drill_locations = [drill_location_start]
            for child in drill_location_end:
                drill_locations.append(child)
                drill_locations = drill_locations + list(
                    self.location_dag.descendants(location_id=child))
<<<<<<< HEAD
            mr_locations = [drill_location_start] + drill_location_end
=======
            return drill_locations

>>>>>>> 6db88252
        else:
            drill_locations = None
            mr_locations = None
        return drill_locations, mr_locations

    def reset_index(self, drop, inplace):
        pass


class MeasurementInputsFromSettings(MeasurementInputs):
    def __init__(self, settings):
        """
        Wrapper for MeasurementInputs that takes a settings object rather
        than the individual arguments. For convenience.
        :param settings: (
            cascade.collector.settings_configuration.SettingsConfiguration)

        Example:
        >>> from cascade_at.settings.base_case import BASE_CASE
        >>> from cascade_at.settings.settings import load_settings

        >>> settings = load_settings(BASE_CASE)
        >>> i = MeasurementInputs(settings)
        >>> i.get_raw_inputs()
        >>> i.configure_inputs_for_dismod()
        """
        covariate_ids = [i.country_covariate_id for i in
                         settings.country_covariate]

        if settings.model.drill:
            drill_location_start = settings.model.drill_location_start
            drill_location_end = settings.model.drill_location_end
        else:
            drill_location_start = None
            drill_location_end = None

        super().__init__(
            model_version_id=settings.model.model_version_id,
            gbd_round_id=settings.gbd_round_id,
            decomp_step_id=settings.model.decomp_step_id,
            csmr_process_version_id=None,
            csmr_cause_id=settings.model.add_csmr_cause,
            crosswalk_version_id=settings.model.crosswalk_version_id,
            country_covariate_id=covariate_ids,
            conn_def='epi',
            location_set_version_id=settings.location_set_version_id,
            drill_location_start=drill_location_start,
            drill_location_end=drill_location_end
        )<|MERGE_RESOLUTION|>--- conflicted
+++ resolved
@@ -144,15 +144,11 @@
             gbd_round_id=self.gbd_round_id
         )
 
-<<<<<<< HEAD
         drill_locations, mr_locations = self.locations_by_drill(
-=======
-        self.demographics.location_id, self.demographics
-        locations, mortality_rate_locations = self.locations_by_drill(
->>>>>>> 6db88252
             drill_location_start, drill_location_end)
-        self.demographics.location_id = locations
-        self.demographics.mortality_rate_location_id = mortality_rate_locations
+        if drill_locations:
+            self.demographics.location_id = drill_locations
+            self.demographics.mortality_rate_location_id = mr_locations
 
         self.exclude_outliers = True
         self.asdr = None
@@ -575,19 +571,11 @@
                 f"associated with drill location start "
                 f"{drill_location_start} and its descendants."
             )
-<<<<<<< HEAD
             drill_locations = ([drill_location_start]
                                + list(self.location_dag.descendants(
                                     location_id=drill_location_start)))
             mr_locations = list(
                 self.location_dag.parent_children(drill_location_start))
-=======
-            direct_drill_descendants = list(
-                self.location_dag.descendants(
-                    location_id=drill_location_start))
-            return [drill_location_start] + direct_drill_descendants
-
->>>>>>> 6db88252
         elif drill_location_start and drill_location_end:
             LOG.info(
                 f"This is a DRILL model, so only data for "
@@ -599,12 +587,7 @@
                 drill_locations.append(child)
                 drill_locations = drill_locations + list(
                     self.location_dag.descendants(location_id=child))
-<<<<<<< HEAD
             mr_locations = [drill_location_start] + drill_location_end
-=======
-            return drill_locations
-
->>>>>>> 6db88252
         else:
             drill_locations = None
             mr_locations = None
