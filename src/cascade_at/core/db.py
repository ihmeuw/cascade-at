"""This module provides basic database access tools.

All other code which accesses the external databases should do so through the context managers defined here so we
have consistency and a single choke point for that access.
"""
import importlib
from contextlib import contextmanager
from pathlib import Path
from random import randint
from time import sleep

import sqlalchemy

from cascade_at.core.errors import CascadeError
from cascade_at.core.log import get_loggers

LOG = get_loggers(__name__)

BLOCK_SHARED_FUNCTION_ACCESS = False
"""
Used to control access to the testing environment. You can't load this
with from <module> import BLOCK_SHARED_FUNCTION_ACCESS. You have to
modify the value as ``module_proxy.BLOCK_SHARED_FUNCTION_ACCESS``.
"""


class DatabaseSandboxViolation(CascadeError):
    """Attempted to call a module that is intentionally restricted in the current environment."""


class ModuleProxy:
    """
    This class acts like a module. It's meant to be imported into an init.
    This exists in order to actively turn off modules during testing.
    Ensure tests that claim not to use database functions
    really don't use them, so that their tests also pass outside IHME.

    Examples
    --------
    >>> # db-queries and db-tools are IHME internal packages
    >>>
    >>> db_queries = ModuleProxy("db_queries")
    >>> ezfuncs = ModuleProxy("db_tools.ezfuncs")
    """
    def __init__(self, module_name):
        if not isinstance(module_name, str):
            raise ValueError(f"This accepts a module name, not the module itself.")

        self.name = module_name
        try:
            self._module = importlib.import_module(module_name)
        except ModuleNotFoundError:
            self._module = None

    def __getattr__(self, name):
        if BLOCK_SHARED_FUNCTION_ACCESS:
            raise DatabaseSandboxViolation(
                f"Illegal access to module {self.name}. Are you trying to use "
                f"the shared functions in a unit test?")

        if self._module:
            return getattr(self._module, name)
        else:
            raise ModuleNotFoundError(
                f"The module {self.name} could not be imported in this environment. "
                f"Failed to call {self.name}.{name}."
            )

    def __dir__(self):
        return dir(self._module)

db_tools = ModuleProxy("db_tools")
ezfuncs = ModuleProxy("db_tools.ezfuncs")
gbd = ModuleProxy("gbd")
decomp_step = ModuleProxy("gbd.decomp_step")
elmo = ModuleProxy("elmo")

import sys
<<<<<<< HEAD

if 'darwin' in sys.platform:    # gma Something, perhaps db_tools, is importing db_queries incorrectly causing a deprecation error
    import sys
=======
if 'darwin' in sys.platform:    # gma Something, perhaps db_tools, is importing db_queries incorrectly causing a deprecation error
>>>>>>> 94fdeed9
    del sys.modules['db_queries']
db_queries = ModuleProxy("db_queries")

if 'darwin' in sys.platform:    # gma Add logic to skip jobmon imports if jobmon switch is not set at top level call
    LOG.warning("FIXME -- gma -- Add logic to skip jobmon imports if jobmon switch is not set at top level call")
else:
    swarm = ModuleProxy("jobmon.client.swarm")
    api = ModuleProxy("jobmon.client.api")
    task = ModuleProxy("jobmon.client.task")
    task_template = ModuleProxy("jobmon.client.task_template")
    sge = ModuleProxy("jobmon.client.execution.strategies.sge")<|MERGE_RESOLUTION|>--- conflicted
+++ resolved
@@ -3,6 +3,7 @@
 All other code which accesses the external databases should do so through the context managers defined here so we
 have consistency and a single choke point for that access.
 """
+import sys
 import importlib
 from contextlib import contextmanager
 from pathlib import Path
@@ -75,14 +76,7 @@
 decomp_step = ModuleProxy("gbd.decomp_step")
 elmo = ModuleProxy("elmo")
 
-import sys
-<<<<<<< HEAD
-
 if 'darwin' in sys.platform:    # gma Something, perhaps db_tools, is importing db_queries incorrectly causing a deprecation error
-    import sys
-=======
-if 'darwin' in sys.platform:    # gma Something, perhaps db_tools, is importing db_queries incorrectly causing a deprecation error
->>>>>>> 94fdeed9
     del sys.modules['db_queries']
 db_queries = ModuleProxy("db_queries")
 
