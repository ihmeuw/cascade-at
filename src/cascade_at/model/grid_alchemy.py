--- conflicted
+++ resolved
@@ -201,18 +201,11 @@
                     smooth=mulcov.grid_spec
                 )
             if update_mulcov_prior is not None and (mulcov.group, *mulcov.key) in update_mulcov_prior:
-<<<<<<< HEAD
-                ages = grid.ages
-                times = grid.times
-                for age, time in itertools.product(ages, times):
-                    grid.value[age, time] = update_mulcov_prior[(mulcov.group, *mulcov.key)]
-=======
-                assert len(grid.ages) == len(grid.times) == 1 # covariate value constant over age and time
-                age = grid.ages[0]
-                time = grid.times[0]
-                grid.value[age, time] = update_mulcov_prior[(mulcov.group, *mulcov.key)]
->>>>>>> 956b906f
-            
+            
+            ages = grid.ages
+            times = grid.times
+            for age, time in itertools.product(ages, times):
+                grid.value[age, time] = update_mulcov_prior[(mulcov.group, *mulcov.key)] 
             model[mulcov.group][mulcov.key] = grid
 
         # Construct the random effect grids, based on the parent location
