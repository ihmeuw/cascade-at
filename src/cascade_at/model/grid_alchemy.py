--- conflicted
+++ resolved
@@ -15,12 +15,8 @@
 from cascade_at.model.utilities.grid_helpers import estimate_grid_from_draws
 from cascade_at.settings.settings_config import Smoothing
 from cascade_at.model.var import Var
-<<<<<<< HEAD
 from cascade_at.model.smooth_grid import SmoothGrid, _PriorGrid
-=======
-from cascade_at.model.smooth_grid import SmoothGrid
 from cascade_at.model.priors import _Prior
->>>>>>> ad72143c
 
 LOG = get_loggers(__name__)
 
@@ -177,11 +173,8 @@
                                   weights: Optional[Dict[str, Var]] = None,
                                   omega_df: Optional[pd.DataFrame] = None,
                                   update_prior: Optional[Dict[str, Dict[str, np.ndarray]]] = None,
-<<<<<<< HEAD
                                   min_cv: Optional[Dict[str, Dict[str, float]]] = None):
-=======
                                   update_mulcov_prior: Optional[Dict[Tuple[str, str, str], _Prior]] = None):
->>>>>>> ad72143c
         """
         Construct a Model object for a parent location and its children.
 
