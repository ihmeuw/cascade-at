#!/usr/bin/env python
import logging
<<<<<<< HEAD
from argparse import ArgumentParser
import os
import pandas as pd

=======
import sys
from pathlib import Path
from typing import Union, List, Dict, Any, Optional, Tuple
import os
import pandas as pd
import numpy as np

from cascade_at.core import CascadeATError
>>>>>>> 956b906f
from cascade_at.context.model_context import Context
from cascade_at.core.log import get_loggers, LEVELS
from cascade_at.dismod.api.dismod_extractor import DismodExtractor
from cascade_at.dismod.api.dismod_filler import DismodFiller
from cascade_at.dismod.api.run_dismod import run_dismod_commands
<<<<<<< HEAD
from cascade_at.core.log import get_loggers, LEVELS
from cascade_at.model.priors import Gaussian
=======
from cascade_at.executor.args.arg_utils import ArgumentList
from cascade_at.executor.args.args import DmCommands, DmOptions, ParentLocationID, SexID
from cascade_at.executor.args.args import ModelVersionID, BoolArg, LogLevel, StrArg, IntArg
from cascade_at.inputs.measurement_inputs import MeasurementInputs
from cascade_at.model.grid_alchemy import Alchemy
from cascade_at.saver.results_handler import ResultsHandler
from cascade_at.settings.settings_config import SettingsConfig
from cascade_at.model.priors import Gaussian, _Prior
>>>>>>> 956b906f

LOG = get_loggers(__name__)


ARG_LIST = ArgumentList([
    ModelVersionID(),
    ParentLocationID(),
    SexID(),
    DmCommands(),
    DmOptions(),
    BoolArg('--fill', help='whether or not to fill the dismod database with data'),
    IntArg('--prior-parent', help='the location ID of the parent database to grab the prior for'),
    IntArg('--prior-sex', help='the sex ID of the parent database to grab prior for'),
    IntArg('--prior-mulcov', help='the model version id where mulcov stats is passed in', required=False),
    BoolArg('--save-fit', help='whether or not to save the fit'),
    BoolArg('--save-prior', help='whether or not to save the prior'),
    LogLevel(),
    StrArg('--test-dir', help='if set, will save files to the directory specified')
])


class DismodDBError(CascadeATError):
    """Raised when there is an error with running the dismod_db script."""
    pass


def get_prior(path: Union[str, Path], location_id: int, sex_id: int,
              rates: List[str]) -> Dict[str, Dict[str, np.ndarray]]:
    """
    Gets priors from a path to a database for a given location ID and sex ID.
    """
<<<<<<< HEAD
    if args:
        return args

    parser = ArgumentParser()
    parser.add_argument("-model-version-id", type=int, required=True)
    parser.add_argument("-parent-location-id", type=int, required=True)
    parser.add_argument("-sex-id", type=int, required=True)
    parser.add_argument("--options", metavar="KEY=VALUE=TYPE", nargs="+", required=False,
                        help="optional key-value-type pairs to set in the option table of dismod")
    parser.add_argument("--prior-parent", type=int, required=False, default=None)
    parser.add_argument("--prior-sex", type=int, required=False, default=None)
    parser.add_argument('--prior-mulcov', type=int, required=False, default=None)
    parser.add_argument("--commands", nargs="+", required=False, default=[])
    parser.add_argument("--loglevel", type=str, required=False, default='info')
    parser.add_argument("--test_dir", type=str, required=False, default=None)
    arguments = parser.parse_args()
    # Turn the options argument into a dictionary that can be passed
    #  to the options table rather than a list of "KEY=VALUE=TYPE"
    if arguments.options:
        arguments.options = parse_options(arguments.options)
    else:
        arguments.options = dict()
=======
    child_prior = DismodExtractor(path=path).gather_draws_for_prior_grid(
        location_id=location_id,
        sex_id=sex_id,
        rates=rates
    )
    return child_prior


def get_mulcov_priors(model_version_id: int):
    convert_type = {'rate_value': 'alpha', 'meas_value': 'beta', 'meas_std': 'gamma'}
    mulcov_prior = {}
    ctx = Context(model_version_id=model_version_id)
    path = os.path.join(ctx.outputs_dir, 'mulcov_stats.csv')
    mulcov_stats_df = pd.read_csv(path)

    for _,  row in mulcov_stats_df.iterrows():
        if row['rate_name'] is not None:
            mulcov_prior[
                (convert_type[row['mulcov_type']], row['c_covariate_name'], row['rate_name'])
            ] = Gaussian(mean=row['mean'], standard_deviation=row['std'])
        if row['integrand_name'] is not None:
            mulcov_prior[
                (convert_type[row['mulcov_type']], row['c_covariate_name'], row['integrand_name'])
            ] = Gaussian(mean=row['mean'], standard_deviation=row['std'])
    return mulcov_prior


def fill_database(path: Union[str, Path], settings: SettingsConfig,
                  inputs: MeasurementInputs, alchemy: Alchemy,
                  parent_location_id: int, sex_id: int, child_prior: Dict[str, Dict[str, np.ndarray]],
                  mulcov_prior: Dict[Tuple[str, str, str], _Prior],
                  options: Dict[str, Any]) -> None:
    """
    Fill a DisMod database at the specified path with the inputs, model, and settings
    specified, for a specific parent and sex ID, with options to override the priors.
    """
    df = DismodFiller(
        path=path, settings_configuration=settings, measurement_inputs=inputs,
        grid_alchemy=alchemy, parent_location_id=parent_location_id, sex_id=sex_id,
        child_prior=child_prior, mulcov_prior=mulcov_prior,
    )
    df.fill_for_parent_child(**options)
>>>>>>> 956b906f


def save_predictions(db_file: Union[str, Path], location_id: int, sex_id: int,
                     model_version_id: int, gbd_round_id: int,
                     out_dir: Path) -> None:
    """
        Save the fit from this dismod database for a specific location and sex to be
        uploaded later on.
        """
    LOG.info("Extracting results from DisMod SQLite Database.")
    da = DismodExtractor(path=db_file)
    predictions = da.format_predictions_for_ihme(
        locations=[location_id], sexes=[sex_id], gbd_round_id=gbd_round_id
    )

    LOG.info(f"Saving the results for location {location_id} and sex {sex_id} to {out_dir}.")
    rh = ResultsHandler()
    rh.save_draw_files(df=predictions, directory=out_dir,
                       add_summaries=True, model_version_id=model_version_id)


def dismod_db(model_version_id: int, parent_location_id: int, sex_id: int,
              dm_commands: List[str], dm_options: Dict[str, Union[int, str, float]],
              prior_parent: Optional[int] = None, prior_sex: Optional[int] = None,
              prior_mulcov_model_version_id: Optional[int] = None,
              test_dir: Optional[str] = None, fill: bool = False,
              save_fit: bool = True, save_prior: bool = True) -> None:
    """
    Creates a dismod database using the saved inputs and the file
    structure specified in the context. Alternatively it will
    skip the filling stage and move straight to the command
    stage if you don't pass --fill.

    Then runs an optional set of commands on the database passed
    in the --commands argument.

    Also passes an optional argument --options as a dictionary to
    the dismod database to fill/modify the options table.

    Parameters
    ----------
    model_version_id
        The model version ID
    parent_location_id
        The parent location for the database
    sex_id
        The parent sex for the database
    dm_commands
        A list of commands to pass to the run_dismod_commands function, executed
        directly on the dismod database
    dm_options
        A dictionary of options to pass to the the dismod option table
    prior_parent
        An optional parent location ID that specifies where to pull the prior
        information from.
    prior_sex
        An optional parent sex ID that specifies where to pull the prior information from.
    test_dir
        A test directory to create the database in rather than the database
        specified by the IHME file system context.
    fill
        Whether or not to fill the database with new inputs based on the model_version_id,
        parent_location_id, and sex_id. If not filling, this script can be used
        to just execute commands on the database instead.
    save_fit
        Whether or not to save the fit from this database as the parent fit.
    save_prior
        Whether or not to save the prior for the children as the prior fit.
    """
    if test_dir is not None:
        context = Context(model_version_id=model_version_id,
                          configure_application=False,
                          root_directory=test_dir)
    else:
        context = Context(model_version_id=model_version_id)

    db_path = context.db_file(location_id=parent_location_id, sex_id=sex_id)
    inputs, alchemy, settings = context.read_inputs()

    # If we want to override the rate priors with posteriors from a previous
    # database, pass them in here.
    if prior_parent or prior_sex:
        if not (prior_parent and prior_sex):
            raise DismodDBError("Need to pass both prior parent and sex or neither.")
        prior_db = context.db_file(location_id=prior_parent, sex_id=prior_sex)
        child_prior = get_prior(
            path=prior_db,
            location_id=parent_location_id, sex_id=sex_id,
            rates=[r.rate for r in settings.rate]
        )
        save_predictions(
            db_file=prior_db,
            location_id=parent_location_id, sex_id=sex_id,
            model_version_id=model_version_id,
            gbd_round_id=settings.gbd_round_id,
            out_dir=context.prior_dir
        )
    else:
        child_prior = None
        if save_prior:
            raise DismodDBError("Cannot save the prior because there was no argument"
                                "passed in for the prior_parent or prior_sex.")

    if prior_mulcov_model_version_id:
        mulcov_priors = get_mulcov_priors(prior_mulcov_model_version_id)

    if fill:
        fill_database(
            path=db_path, inputs=inputs, alchemy=alchemy, settings=settings,
            parent_location_id=parent_location_id, sex_id=sex_id,
            child_prior=child_prior, options=dm_options,
            mulcov_prior=mulcov_priors,
        )

<<<<<<< HEAD
    if args.prior_mulcov is not None:
        convert_type = {'rate_value': 'alpha', 'meas_value': 'beta', 'meas_std': 'gamma'}
        mulcov_prior = {}
        ctx = Context(model_version_id=args.prior_mulcov)
        path = os.path.join(ctx.outputs_dir, 'mulcov_stats.csv')
        mulcov_stats_df = pd.read_csv(path)
        for _,  row in mulcov_stats_df.iterrows():
            if row['rate_name'] is not None:
                mulcov_prior[
                    (convert_type[row['mulcov_type']], row['c_covariate_name'], row['rate_name'])
                ] = Gaussian(mean=row['mean'], standard_deviation=row['std'])
            if row['integrand_name'] is not None:
                mulcov_prior[
                    (convert_type[row['mulcov_type']], row['c_covariate_name'], row['integrand_name'])
                ] = Gaussian(mean=row['mean'], standard_deviation=row['std'])
    else:
        mulcov_prior = None

    df = DismodFiller(
        path=context.db_file(location_id=args.parent_location_id, sex_id=args.sex_id),
        settings_configuration=settings,
        measurement_inputs=inputs,
        grid_alchemy=alchemy,
        parent_location_id=args.parent_location_id,
        sex_id=args.sex_id,
        child_prior=child_prior,
        mulcov_prior=mulcov_prior,
=======
    if dm_commands:
        run_dismod_commands(dm_file=str(db_path), commands=dm_commands)

    if save_fit:
        save_predictions(
            db_file=context.db_file(location_id=parent_location_id, sex_id=sex_id),
            location_id=parent_location_id, sex_id=sex_id,
            model_version_id=model_version_id,
            gbd_round_id=settings.gbd_round_id,
            out_dir=context.fit_dir
        )


def main():

    args = ARG_LIST.parse_args(sys.argv[1:])
    logging.basicConfig(level=LEVELS[args.log_level])

    dismod_db(
        model_version_id=args.model_version_id,
        parent_location_id=args.parent_location_id,
        sex_id=args.sex_id,
        dm_commands=args.dm_commands,
        dm_options=args.dm_options,
        fill=args.fill,
        prior_parent=args.prior_parent,
        prior_sex=args.prior_sex,
        prior_mulcov_model_version_id=args.prior_mulcov,
        test_dir=args.test_dir,
        save_fit=args.save_fit,
        save_prior=args.save_prior,
>>>>>>> 956b906f
    )


if __name__ == '__main__':
    main()<|MERGE_RESOLUTION|>--- conflicted
+++ resolved
@@ -1,11 +1,5 @@
 #!/usr/bin/env python
 import logging
-<<<<<<< HEAD
-from argparse import ArgumentParser
-import os
-import pandas as pd
-
-=======
 import sys
 from pathlib import Path
 from typing import Union, List, Dict, Any, Optional, Tuple
@@ -14,16 +8,12 @@
 import numpy as np
 
 from cascade_at.core import CascadeATError
->>>>>>> 956b906f
 from cascade_at.context.model_context import Context
 from cascade_at.core.log import get_loggers, LEVELS
 from cascade_at.dismod.api.dismod_extractor import DismodExtractor
 from cascade_at.dismod.api.dismod_filler import DismodFiller
 from cascade_at.dismod.api.run_dismod import run_dismod_commands
-<<<<<<< HEAD
-from cascade_at.core.log import get_loggers, LEVELS
-from cascade_at.model.priors import Gaussian
-=======
+
 from cascade_at.executor.args.arg_utils import ArgumentList
 from cascade_at.executor.args.args import DmCommands, DmOptions, ParentLocationID, SexID
 from cascade_at.executor.args.args import ModelVersionID, BoolArg, LogLevel, StrArg, IntArg
@@ -32,7 +22,7 @@
 from cascade_at.saver.results_handler import ResultsHandler
 from cascade_at.settings.settings_config import SettingsConfig
 from cascade_at.model.priors import Gaussian, _Prior
->>>>>>> 956b906f
+
 
 LOG = get_loggers(__name__)
 
@@ -64,30 +54,7 @@
     """
     Gets priors from a path to a database for a given location ID and sex ID.
     """
-<<<<<<< HEAD
-    if args:
-        return args
-
-    parser = ArgumentParser()
-    parser.add_argument("-model-version-id", type=int, required=True)
-    parser.add_argument("-parent-location-id", type=int, required=True)
-    parser.add_argument("-sex-id", type=int, required=True)
-    parser.add_argument("--options", metavar="KEY=VALUE=TYPE", nargs="+", required=False,
-                        help="optional key-value-type pairs to set in the option table of dismod")
-    parser.add_argument("--prior-parent", type=int, required=False, default=None)
-    parser.add_argument("--prior-sex", type=int, required=False, default=None)
-    parser.add_argument('--prior-mulcov', type=int, required=False, default=None)
-    parser.add_argument("--commands", nargs="+", required=False, default=[])
-    parser.add_argument("--loglevel", type=str, required=False, default='info')
-    parser.add_argument("--test_dir", type=str, required=False, default=None)
-    arguments = parser.parse_args()
-    # Turn the options argument into a dictionary that can be passed
-    #  to the options table rather than a list of "KEY=VALUE=TYPE"
-    if arguments.options:
-        arguments.options = parse_options(arguments.options)
-    else:
-        arguments.options = dict()
-=======
+
     child_prior = DismodExtractor(path=path).gather_draws_for_prior_grid(
         location_id=location_id,
         sex_id=sex_id,
@@ -130,7 +97,6 @@
         child_prior=child_prior, mulcov_prior=mulcov_prior,
     )
     df.fill_for_parent_child(**options)
->>>>>>> 956b906f
 
 
 def save_predictions(db_file: Union[str, Path], location_id: int, sex_id: int,
@@ -245,35 +211,6 @@
             mulcov_prior=mulcov_priors,
         )
 
-<<<<<<< HEAD
-    if args.prior_mulcov is not None:
-        convert_type = {'rate_value': 'alpha', 'meas_value': 'beta', 'meas_std': 'gamma'}
-        mulcov_prior = {}
-        ctx = Context(model_version_id=args.prior_mulcov)
-        path = os.path.join(ctx.outputs_dir, 'mulcov_stats.csv')
-        mulcov_stats_df = pd.read_csv(path)
-        for _,  row in mulcov_stats_df.iterrows():
-            if row['rate_name'] is not None:
-                mulcov_prior[
-                    (convert_type[row['mulcov_type']], row['c_covariate_name'], row['rate_name'])
-                ] = Gaussian(mean=row['mean'], standard_deviation=row['std'])
-            if row['integrand_name'] is not None:
-                mulcov_prior[
-                    (convert_type[row['mulcov_type']], row['c_covariate_name'], row['integrand_name'])
-                ] = Gaussian(mean=row['mean'], standard_deviation=row['std'])
-    else:
-        mulcov_prior = None
-
-    df = DismodFiller(
-        path=context.db_file(location_id=args.parent_location_id, sex_id=args.sex_id),
-        settings_configuration=settings,
-        measurement_inputs=inputs,
-        grid_alchemy=alchemy,
-        parent_location_id=args.parent_location_id,
-        sex_id=args.sex_id,
-        child_prior=child_prior,
-        mulcov_prior=mulcov_prior,
-=======
     if dm_commands:
         run_dismod_commands(dm_file=str(db_path), commands=dm_commands)
 
@@ -305,7 +242,6 @@
         test_dir=args.test_dir,
         save_fit=args.save_fit,
         save_prior=args.save_prior,
->>>>>>> 956b906f
     )
 
 
