import numpy as np
import pandas as pd

from cascade_at.core.log import get_loggers
from cascade_at.dismod.api.fill_extract_helpers import utils
from cascade_at.dismod.constants import DensityEnum, IntegrandEnum, \
    INTEGRAND_TO_WEIGHT

LOG = get_loggers(__name__)

DEFAULT_DENSITY = ["uniform", 0, -np.inf, np.inf]


def prep_data_avgint(df, node_df, covariate_df):
    """
    Preps both the data table and the avgint table.
    Putting it in the same function because it does the same stuff,
    but they need to be called separately because dismod requires
    different columns.
    """
    data = df.copy()
    data = utils.map_locations_to_nodes(df=data, node_df=node_df)
    data = utils.map_covariate_names(df=data, covariate_df=covariate_df)

    data.reset_index(inplace=True, drop=True)
    return data


def construct_data_table(df, node_df, covariate_df, ages, times):
    """
    Constructs the data table from input df.

    Parameters:
        df: (pd.DataFrame) data frame of inputs that have been prepped for dismod
        node_df: (pd.DataFrame) the dismod node table
        covariate_df: (pd.DataFrame) the dismod covariate table
    """
    LOG.info("Constructing data table.")

    data = df.copy()
    data = prep_data_avgint(
        df=data,
        node_df=node_df,
        covariate_df=covariate_df
    )
    data["data_name"] = data.index.astype(str)

    data["density_id"] = data["density"].apply(lambda x: DensityEnum[x].value)
    data["integrand_id"] = data["measure"].apply(lambda x: IntegrandEnum[x].value)
    data["weight_id"] = data["measure"].apply(lambda x: INTEGRAND_TO_WEIGHT[x].value)
    data["subgroup_id"] = 0

    columns = data.columns
    data = data[[
        'data_name', 'integrand_id', 'density_id', 'node_id', 'weight_id', 'subgroup_id',
        'hold_out', 'meas_value', 'meas_std', 'eta', 'nu',
        'age_lower', 'age_upper', 'time_lower', 'time_upper'
    ] + [x for x in columns if x.startswith('x_')]]

    data = data.loc[(data.time_lower >= times.min()) & (data.time_upper <= times.max())].copy()
    data = data.loc[(data.age_lower >= ages.min()) & (data.age_upper <= ages.max())].copy()
    return data


<<<<<<< HEAD
def construct_gbd_avgint_table(df, node_df, covariate_df, integrand_df):
=======
def construct_avgint_table(df, node_df, covariate_df, integrand_df, ages, times):
>>>>>>> 29adea0e
    """
    Constructs the avgint table using the output df
    from the inputs.to_avgint() method.
    """
    LOG.info("Constructing the avgint table.")
    avgint = df.copy()
    avgint = prep_data_avgint(
        df=avgint,
        node_df=node_df,
        covariate_df=covariate_df
    )
    avgint_df = pd.DataFrame()
    for i in integrand_df.integrand_name.unique():
        if i == 'mtstandard' or i == 'relrisk':
            continue
        df = avgint.copy()
        df['measure'] = i
        avgint_df = avgint_df.append(df)

    avgint_df = avgint_df.reset_index(drop=True)

    avgint_df["integrand_id"] = avgint_df["measure"].apply(lambda x: IntegrandEnum[x].value)
    avgint_df["weight_id"] = avgint_df["measure"].apply(lambda x: INTEGRAND_TO_WEIGHT[x].value)
    avgint_df["subgroup_id"] = 0

    avgint_df = avgint_df[[
        'integrand_id', 'node_id', 'weight_id', 'subgroup_id', 'c_location_id',
        'age_group_id', 'year_id', 'sex_id',
        'age_lower', 'age_upper', 'time_lower', 'time_upper'
    ] + [x for x in avgint_df.columns if x.startswith('x_')]]
    
    gbd_id_cols = ['sex_id', 'age_group_id', 'year_id']
    avgint_df.rename(columns={x: 'c_' + x for x in gbd_id_cols}, inplace=True)

    avgint_df = avgint_df.loc[(avgint_df.time_lower >= times.min()) & (avgint_df.time_upper <= times.max())].copy()
    avgint_df = avgint_df.loc[(avgint_df.age_lower >= ages.min()) & (avgint_df.age_upper <= ages.max())].copy()

    return avgint_df<|MERGE_RESOLUTION|>--- conflicted
+++ resolved
@@ -34,6 +34,8 @@
         df: (pd.DataFrame) data frame of inputs that have been prepped for dismod
         node_df: (pd.DataFrame) the dismod node table
         covariate_df: (pd.DataFrame) the dismod covariate table
+        ages: (np.array)
+        times: (np.array)
     """
     LOG.info("Constructing data table.")
 
@@ -62,11 +64,7 @@
     return data
 
 
-<<<<<<< HEAD
-def construct_gbd_avgint_table(df, node_df, covariate_df, integrand_df):
-=======
-def construct_avgint_table(df, node_df, covariate_df, integrand_df, ages, times):
->>>>>>> 29adea0e
+def construct_gbd_avgint_table(df, node_df, covariate_df, integrand_df, ages, times):
     """
     Constructs the avgint table using the output df
     from the inputs.to_avgint() method.
