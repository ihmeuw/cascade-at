--- conflicted
+++ resolved
@@ -66,14 +66,9 @@
                 except RuntimeError:
                     sys.exit(process.exit_status)
         else:
-<<<<<<< HEAD
             if process.stdout:
                 LOG.info(f"{process.stdout}")
             if process.stderr:
                 LOG.info(f"{process.stderr}")
             processes.update({c: process})
-=======
-            LOG.info(f"{process.stdout}")
-            LOG.info(f"{process.stderr}")
->>>>>>> 94fdeed9
     return processes