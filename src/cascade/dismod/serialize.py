--- conflicted
+++ resolved
@@ -646,13 +646,8 @@
 
 def make_option_table(context, location_to_node_func):
     options = {
-<<<<<<< HEAD
-        "rate_case": context.parameters.rate_case,
+        "rate_case": _infer_rate_case(context),
         "parent_node_id": f"{location_to_node_func(context.parameters.location_id)}",
-=======
-        "rate_case": _infer_rate_case(context),
-        "parent_node_id": "0",
->>>>>>> 15005371
         "print_level_fixed": "5",
         "ode_step_size": "1",
         "quasi_fixed": "false",
