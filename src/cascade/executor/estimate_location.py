--- conflicted
+++ resolved
@@ -270,12 +270,8 @@
         filename=fit_file
     )
     local_settings.settings.policies.meas_std_effect
-<<<<<<< HEAD
     sim_session.set_option(**make_options(local_settings.settings, local_settings.model_options))
-=======
-    sim_session.set_option(**make_options(local_settings.settings))
     sim_session.set_minimum_meas_cv(**make_minimum_meas_cv(local_settings.settings))
->>>>>>> 23ee9ff1
     begin = timer()
     sim_fit_result = sim_session.fit(sim_model, sim_data)
     CODELOG.info(f"fit {timer() - begin} success {sim_fit_result.success}")
@@ -334,12 +330,8 @@
         parent_location=model.location_id,
         filename=base_path / "simulate.db"
     )
-<<<<<<< HEAD
     session.set_option(**make_options(local_settings.settings, local_settings.model_options))
-=======
-    session.set_option(**make_options(local_settings.settings))
     session.set_minimum_meas_cv(**make_minimum_meas_cv(local_settings.settings))
->>>>>>> 23ee9ff1
     simulate_result = session.simulate(model, input_data.observations, max_fit, draw_cnt)
 
     loop = asyncio.get_event_loop()
