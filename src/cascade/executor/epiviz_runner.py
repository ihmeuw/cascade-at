--- conflicted
+++ resolved
@@ -50,43 +50,14 @@
         setattr(ec.parameters, param, value)
 
 
-<<<<<<< HEAD
-def add_mortality_data(model_context, execution_context):
-=======
-def meas_bounds_to_stdev(df):
-    r"""
-    Given data that includes a measurement upper bound and measurement lower
-    bound, assume those are 95% confidence intervals. Convert them to
-    standard error using:
-
-    .. math::
-
-        \mbox{stderr} = \frac{\mbox{upper} - \mbox{lower}}{2 1.96}
-
-    Standard errors become Gaussian densities.
-    Replace any zero values with :math:`10^{-9}`.
-    """
-    MATHLOG.debug("Assigning standard error from measured upper and lower.")
-    df["standard_error"] = (df.meas_upper - df.meas_lower) / (2 * 1.96)
-    df["standard_error"] = df.standard_error.replace({0: 1e-9})
-    df = df.rename(columns={"meas_value": "mean"})
-    df["density"] = DensityEnum.gaussian
-    df["weight"] = "constant"
-    return df.drop(["meas_lower", "meas_upper"], axis=1)
-
-
 def add_mortality_data(model_context, execution_context, sex_id):
->>>>>>> f1f9185a
     """
     Gets cause-specific mortality rate and adds that data as an ``mtspecific``
     measurement by appending it to the bundle. Uses ranges for ages and years.
     This doesn't determine point-data values.
     """
-<<<<<<< HEAD
     MATHLOG.debug(f"Creating a set of mtspecific observations from IHME CSMR database.")
     MATHLOG.debug("Assigning standard error from measured upper and lower.")
-=======
->>>>>>> f1f9185a
     csmr = meas_bounds_to_stdev(
         age_groups_to_ranges(execution_context, get_cause_specific_mortality_data(execution_context))
     )
@@ -106,11 +77,8 @@
     mtall, and mtspecific from observation data. Uses
     :py:func:`cascade.input_data.configuration.builder.build_constraint` to make smoothing priors.
     """
-<<<<<<< HEAD
     MATHLOG.debug(f"Add omega constraint from age-standardized death rate data.")
     MATHLOG.debug("Assigning standard error from measured upper and lower.")
-=======
->>>>>>> f1f9185a
     asdr = meas_bounds_to_stdev(
         age_groups_to_ranges(execution_context, get_age_standardized_death_rate_data(execution_context))
     )
@@ -125,19 +93,10 @@
     model_context.rates.omega.parent_smooth = build_constraint(asdr)
     MATHLOG.debug(f"Add {asdr.shape[0]} omega constraints from age-standardized death rate data.")
 
-<<<<<<< HEAD
-    # Ensure that the index is after the observation index so that the seq numbers are preserved.
-    mask = model_context.input_data.observations.measure == "mtall"
-    model_context.input_data.constraints = pd.concat(
-        [model_context.input_data.observations[mask], asdr], ignore_index=True
-    )
-    model_context.input_data.observations = model_context.input_data.observations[~mask]
-=======
     observations = model_context.input_data.observations
     observations.loc[observations.measure == "mtall", "hold_out"] = 1
     asdr = asdr.assign(hold_out=1)
     model_context.input_data.observations = pd.concat([observations, asdr], ignore_index=True, sort=True)
->>>>>>> f1f9185a
 
 
 def model_context_from_settings(execution_context, settings):
@@ -190,14 +149,8 @@
         MATHLOG.warning(f"removing {remove_cnt} rows from bundle where standard_error == 0.0")
         model_context.input_data.observations = model_context.input_data.observations[mask]
 
-<<<<<<< HEAD
-    add_mortality_data(model_context, execution_context)
-    add_omega_constraint(model_context, execution_context)
-
     add_emr_from_prevalence(model_context, execution_context)
 
-    model_context.average_integrand_cases = make_average_integrand_cases_from_gbd(execution_context)
-=======
     add_mortality_data(model_context, execution_context, settings.model.drill_sex)
     add_omega_constraint(model_context, execution_context, settings.model.drill_sex)
     cases = make_average_integrand_cases_from_gbd(
@@ -205,7 +158,6 @@
     )
     cases = make_average_integrand_cases_from_gbd(execution_context, [settings.model.drill_sex])
     model_context.average_integrand_cases = cases
->>>>>>> f1f9185a
 
     fixed_effects_from_epiviz(model_context, execution_context, settings)
     random_effects_from_epiviz(model_context, settings)
