import os
import logging
import asyncio
from pathlib import Path
from pprint import pformat
from bdb import BdbQuit
from tempfile import TemporaryDirectory
import shutil

import pandas as pd
import numpy as np

from cascade.core.db import dataframe_from_disk
from cascade.input_data.configuration.id_map import make_integrand_map
from cascade.dismod.db.wrapper import DismodFile, _get_engine
from cascade.stats import meas_bounds_to_stdev
from cascade.executor.argument_parser import DMArgumentParser
from cascade.input_data.db.demographics import age_groups_to_ranges
from cascade.testing_utilities import make_execution_context
from cascade.input_data.db.configuration import load_settings
from cascade.input_data.db.csmr import load_csmr_to_t3, get_csmr_data
from cascade.input_data.db.locations import get_descendents, location_id_from_location_and_level
<<<<<<< HEAD
from cascade.input_data.db.asdr import load_asdr_to_t3, get_asdr_data
from cascade.input_data.db.mortality import (
    get_frozen_cause_specific_mortality_data, get_frozen_age_standardized_death_rate_data,
    normalize_mortality_data
)
=======
from cascade.input_data.db.asdr import load_asdr_to_t3
import cascade.input_data.db.mortality
from cascade.input_data.db.mortality import get_cause_specific_mortality_data
>>>>>>> b776789f
from cascade.input_data.emr import add_emr_from_prevalence
from cascade.executor.dismod_runner import run_and_watch, async_run_and_watch, DismodATException
from cascade.input_data.configuration.construct_bundle import normalized_bundle_from_database, bundle_to_observations
from cascade.input_data.db.bundle import freeze_bundle
from cascade.dismod.serialize import model_to_dismod_file
from cascade.model.integrands import make_average_integrand_cases_from_gbd
from cascade.saver.save_model_results import save_model_results
from cascade.input_data.configuration import SettingsError
from cascade.input_data.configuration.builder import (
    initial_context_from_epiviz,
    fixed_effects_from_epiviz,
    random_effects_from_epiviz,
    build_constraint,
)

from cascade.core import getLoggers

CODELOG, MATHLOG = getLoggers(__name__)


def add_settings_to_execution_context(ec, settings):
    to_append = dict(
        modelable_entity_id=settings.model.modelable_entity_id,
        model_version_id=settings.model.model_version_id,
        model_title=settings.model.title,
        gbd_round_id=settings.gbd_round_id,
        bundle_id=settings.model.bundle_id,
        add_csmr_cause=settings.model.add_csmr_cause,
        location_id=settings.model.drill_location,
        cod_version=settings.csmr_cod_output_version_id,
    )
    for param, value in to_append.items():
        setattr(ec.parameters, param, value)

    # FIXME: We are using split sex to represent the drill start because
    # there isn't an entry for it in the GUI yet.
    ec.parameters.drill_start = location_id_from_location_and_level(
        ec, settings.model.drill_location, settings.model.split_sex
    )


def add_mortality_data(model_context, execution_context, sex_id):
    """
    Gets cause-specific mortality rate and adds that data as an ``mtspecific``
    measurement by appending it to the bundle. Uses ranges for ages and years.
    This doesn't determine point-data values.
    """
    MATHLOG.debug(f"Creating a set of mtspecific observations from IHME CSMR database.")
    MATHLOG.debug("Assigning standard error from measured upper and lower.")

    if execution_context.parameters.tier == 3:
        raw_csmr = normalize_mortality_data(get_frozen_cause_specific_mortality_data(execution_context))
    else:
        raw_csmr = normalize_mortality_data(get_csmr_data(execution_context))

    csmr = meas_bounds_to_stdev(
        age_groups_to_ranges(execution_context, raw_csmr)
    )
    csmr["measure"] = "mtspecific"
    csmr = csmr.rename(columns={"location_id": "node_id"})
    csmr = csmr.query(f"sex_id == @sex_id")
    MATHLOG.debug(f"Creating a set of {csmr.shape[0]} mtspecific observations from IHME CSMR database.")
    csmr = csmr.assign(hold_out=0)

    model_context.input_data.observations = pd.concat(
        [model_context.input_data.observations, csmr], ignore_index=True, sort=True
    )

    if model_context.policies["estimate_emr_from_prevalence"]:
        MATHLOG.debug(f"estimate_emr_from_prevalence policy is selected")
        add_emr_from_prevalence(model_context, execution_context)


def add_omega_constraint(model_context, execution_context, sex_id):
    r"""
    Adds a constraint to other-cause mortality rate. Removes mtother,
    mtall, and mtspecific from observation data. Uses
    :py:func:`cascade.input_data.configuration.builder.build_constraint` to make smoothing priors.

    Child constraints are constrained random effects, so they are offsets
    from the parent omega constraint, as

    .. math::

        \omega_c(a,t) = \omega_p(a,t) e^{u_c(a,t)}

    It is the :math:`u_c` that we put into the child smoothings. We define
    these grids so that all grid points match. At each grid point,
    :math:`u_c=\log (c/p)` with c for child, p for parent.
    """
<<<<<<< HEAD
    MATHLOG.debug(f"Add omega constraint from age-standardized death rate data.")
    MATHLOG.debug("Assigning standard error from measured upper and lower.")

    if execution_context.parameters.tier == 3:
        raw_asdr = normalize_mortality_data(get_frozen_age_standardized_death_rate_data(execution_context))
    else:
        raw_asdr = normalize_mortality_data(get_asdr_data(execution_context))

    asdr = meas_bounds_to_stdev(
        age_groups_to_ranges(execution_context, raw_asdr)
=======
    MATHLOG.debug(f"Add omega constraint from age-standardized death rate data. "
                  f"Assigning standard error from measured upper and lower.")
    # Call this the long way so it can be monkeypatched in testing.
    asdr = meas_bounds_to_stdev(
        age_groups_to_ranges(execution_context,
                             cascade.input_data.db.mortality.get_age_standardized_death_rate_data(execution_context))
>>>>>>> b776789f
    )
    asdr["measure"] = "mtall"
    asdr = asdr.rename(columns={"location_id": "node_id"})
    asdr = asdr.query(f"sex_id == @sex_id")
    if model_context.input_data.times:  # The times are a set so can be tested this way.
        min_time = np.min(list(model_context.input_data.times))  # noqa: F841
        max_time = np.max(list(model_context.input_data.times))  # noqa: F841
        # The % 5 is to exclude annual data points.
        asdr = asdr.query("time_lower >= @min_time and time_upper <= @max_time and time_lower % 5 == 0")

    parent_asdr = asdr[asdr.node_id == model_context.parameters.location_id]
    model_context.rates.omega.parent_smooth = build_constraint(parent_asdr)
    MATHLOG.debug(f"Add {parent_asdr.shape[0]} omega constraints from age-standardized death rate data to the parent.")

    children = get_descendents(execution_context, children_only=True)  # noqa: F841
    children_asdr = asdr.query("node_id in @children")
    # Transform the children to be the random effect for the rate.
    parent_value = parent_asdr[["age_lower", "time_lower", "mean"]].rename({"mean": "parent_mean"}, axis=1)
    parent_and_child = children_asdr.merge(parent_value, how="left", on=["age_lower", "time_lower"])
    # This could result in an Inf value, but that's a legal value, so...
    children_effects = parent_and_child.assign(
        mean=np.log(parent_and_child["mean"] / parent_and_child["parent_mean"])
    ).drop("parent_mean", axis=1)

    model_context.rates.omega.child_smoothings = [
        (node_id, build_constraint(child_asdr))
        for node_id, child_asdr in children_effects.groupby('node_id')
    ]
    MATHLOG.debug(
        f"Add {children_asdr.shape[0]} omega constraints from "
        f"age-standardized death rate data to the children."
    )

    observations = model_context.input_data.observations
    observations.loc[observations.measure == "mtall", "hold_out"] = 1
    asdr = asdr.assign(hold_out=1)
    model_context.input_data.observations = pd.concat([observations, asdr], ignore_index=True, sort=True)


def prepare_data(execution_context, settings):
    if execution_context.parameters.tier == 3:
        freeze_bundle(execution_context, execution_context.parameters.bundle_id)

        if execution_context.parameters.add_csmr_cause is not None:
            MATHLOG.info(
                f"Cause {execution_context.parameters.add_csmr_cause} "
                "selected as CSMR source, freezing it's data if it has not already been frozen."
            )
            load_csmr_to_t3(execution_context)
        load_asdr_to_t3(execution_context)

    if execution_context.parameters.bundle_file:
        bundle = dataframe_from_disk(execution_context.parameters.bundle_file)
    else:
        bundle = normalized_bundle_from_database(
            execution_context,
            bundle_id=execution_context.parameters.bundle_id,
            tier=execution_context.parameters.tier
        )

    location_and_descendents = get_descendents(execution_context, include_parent=True)  # noqa: F841

    bundle = bundle.query("location_id in @location_and_descendents")
    MATHLOG.info(f"Filtering bundle to the current location and it's descendents. {len(bundle)} rows remaining.")

    stderr_mask = bundle.standard_error > 0
    if (~stderr_mask).sum() > 0:
        MATHLOG.warn(
            f"Filtering {(~stderr_mask).sum()} rows where standard error == 0 out of bundle. "
            f"{stderr_mask.sum()} rows remaining."
        )

    rr_mask = bundle.measure != "relrisk"
    mask = stderr_mask & rr_mask
    if (~rr_mask).sum() > 0:
        MATHLOG.info(
            f"Filtering {(~rr_mask).sum()} rows of relative risk data out of bundle. "
            f"{mask.sum()} rows remaining."
        )

    bundle = bundle[mask]

    measures_to_exclude = settings.model.exclude_data_for_param
    if measures_to_exclude:
        integrand_map = make_integrand_map()
        measures_to_exclude = [integrand_map[m].name for m in measures_to_exclude]
        mask = bundle.measure.isin(measures_to_exclude)
        if mask.sum() > 0:
            bundle = bundle[~mask]
            MATHLOG.info(
                f"Filtering {mask.sum()} rows of of data where the measure has been excluded. "
                f"Measures marked for exclusion: {measures_to_exclude}. "
                f"{len(bundle)} rows remaining."
            )

    return bundle


def model_context_from_settings(execution_context, settings):
    """
     1. Freeze the measurement bundle, which means that we make a copy of the
        input measurement data and study covariates for safe-keeping
        in case there is later question about what data was used.

     2. Retrieve the measurement bundle and its study covariates
        and convert it into data on the model, as described in
        :ref:`convert-bundle-to-measurement-data`.

     3. Add mortality data. This is cause-specific mortality
        data, and it is added as "mtspecific" in the Dismod-AT measurements.
        This data has a "measurement upper" and "measurement lower"
        which are converted into a standard error with a Gaussian
        prior.

     4. Add other-cause mortality as a constraint on the system, meaning
        the age-standardized death rate is used to construct both
        measurement data for mtall, with priors determined from
        "measurement upper" and "measurement lower", but also a constraint
        on omega, the underlying rate for other-cause mortality, so that
        Dismod-AT will accept this as a given in the problem.

     5. Create Average Integrand Cases, which are the list of
        desired outputs from Dismod-AT to show in graphs in EpiViz-AT.

     6. Construct all Fixed Effects. These are defined in
        https://bradbell.github.io/dismod_at/doc/model_variables.htm.

     7. Construct all Random Effects.
    """
    model_context = initial_context_from_epiviz(settings)

    bundle = prepare_data(execution_context, settings)

    observations = bundle_to_observations(model_context.parameters, bundle)
    model_context.input_data.observations = observations

    if execution_context.parameters.add_csmr_cause is not None:
        MATHLOG.info(f"Cause {execution_context.parameters.add_csmr_cause} selected as CSMR source, loading it's data.")
        add_mortality_data(model_context, execution_context, settings.model.drill_sex)
    else:
        MATHLOG.info(f"No cause selected as CSMR source so no CSMR data will be added to the bundle.")

    if settings.model.constrain_omega:
        add_omega_constraint(model_context, execution_context, settings.model.drill_sex)

    cases = make_average_integrand_cases_from_gbd(
        execution_context, [settings.model.drill_sex], include_birth_prevalence=bool(settings.model.birth_prev)
    )
    cases = make_average_integrand_cases_from_gbd(execution_context, [settings.model.drill_sex])
    model_context.average_integrand_cases = cases

    fixed_effects_from_epiviz(model_context, execution_context, settings)
    random_effects_from_epiviz(model_context, settings)

    model_context.input_data.observations = model_context.input_data.observations.drop(columns="sex_id")
    model_context.average_integrand_cases = model_context.average_integrand_cases.drop(columns="sex_id")
    return model_context


def write_dismod_file(mc, ec, db_file_path):
    MATHLOG.info(f"Writing dismod database to {db_file_path}")
    dismod_file = model_to_dismod_file(mc, ec)
    dismod_file.engine = _get_engine(Path(db_file_path))
    dismod_file.flush()
    return dismod_file


def _get_dismod_db_path(dismod_file):
    dm_file_path = dismod_file.engine.url.database
    if dm_file_path == ":memory:":
        raise ValueError("Cannot run dismodat on an in-memory database")
    return dm_file_path


def _check_dismod_command(dismod_file, command):
    dismod_file.refresh()
    if f"end {command}" not in dismod_file.log.message.iloc[-1]:
        raise DismodATException(f"DismodAt failed to complete '{command}' command")


def run_dismod(dismod_file, command, *args):
    dm_file_path = _get_dismod_db_path(dismod_file)

    command_prefix = ["dmdismod", dm_file_path]

    run_and_watch(command_prefix + [command] + list(args), False, 1)

    _check_dismod_command(dismod_file, command)


@asyncio.coroutine
def async_run_dismod(dismod_file, command, *args):
    dm_file_path = _get_dismod_db_path(dismod_file)

    command_prefix = ["dmdismod", dm_file_path]

    yield from async_run_and_watch(command_prefix + [command] + list(args), False, 1)

    try:
        # FIXME: dismod damages the terminal charactersitics somehow when it's run concurrently.
        # It does this even if all output is supressed. Other programs don't cause this problem
        # even if they have lots of output. This is the least invasive way I've found
        # of ensuring that the environment is usable after this runs
        yield from async_run_and_watch(["stty", "sane"], False, 1)
    except DismodATException:
        # in some environments (inside a qsub) stty fails but in those
        # environments the problem with mangled terminals doesn't come
        # up, so just ignore it
        pass

    _check_dismod_command(dismod_file, command)


def run_dismod_fit(dismod_file, with_random_effects):
    random_or_fixed = "both" if with_random_effects else "fixed"

    run_dismod(dismod_file, "fit", random_or_fixed)


def run_dismod_predict(dismod_file):
    run_dismod(dismod_file, "predict", "fit_var")


def make_fixed_effect_samples(execution_context, num_samples):
    run_dismod(execution_context.dismodfile, "set", "truth_var", "fit_var")
    run_dismod(execution_context.dismodfile, "simulate", str(num_samples))


@asyncio.coroutine
def _fit_and_predict_fixed_effect_sample(db_path, sample_id, sem):
    yield from sem.acquire()
    try:
        with TemporaryDirectory() as d:
            temp_dm_path = Path(d) / "sample.db"
            shutil.copy2(db_path, temp_dm_path)
            dismod_file = DismodFile(_get_engine(temp_dm_path))
            yield from async_run_dismod(dismod_file, "set", "start_var", "truth_var")
            yield from async_run_dismod(dismod_file, "fit", "fixed", str(sample_id))
            yield from async_run_dismod(dismod_file, "predict", "fit_var")

            fit = dismod_file.fit_var
            fit["sample_index"] = sample_id

            predict = dismod_file.predict
            predict["sample_index"] = sample_id
        return (fit, predict)
    finally:
        sem.release()


@asyncio.coroutine
def _async_fit_and_predict_fixed_effect_samples(num_processes, dismodfile, samples):
    sem = asyncio.Semaphore(num_processes)
    jobs = []
    for sample in samples:
        jobs.append(_fit_and_predict_fixed_effect_sample(
            dismodfile,
            sample,
            sem
        ))
    log_level = logging.root.level
    math_root = logging.getLogger("cascade.math")
    math_log_level = math_root.level
    if num_processes > 1:
        logging.root.setLevel(logging.CRITICAL)
        math_root.setLevel(logging.CRITICAL)
    try:
        results = yield from asyncio.gather(*jobs)
    finally:
        logging.root.setLevel(log_level)
        logging.getLogger("cascade.math").setLevel(math_log_level)
    return results


def fit_and_predict_fixed_effect_samples(execution_context, num_processes):
    if execution_context.dismodfile.engine.url.database == ":memory:":
        raise ValueError("Cannot run fit_and_predict_fixed_effect_samples on an in-memory database")

    samples = execution_context.dismodfile.data_sim.simulate_index.unique()

    actual_processes = min(len(samples), num_processes)
    MATHLOG.info(f"Calculating {len(samples)} fixed effect samples")
    CODELOG.info(f"Starting parallel fixed effect sample generation using {actual_processes} processes")
    loop = asyncio.get_event_loop()
    results = loop.run_until_complete(
        _async_fit_and_predict_fixed_effect_samples(
            actual_processes,
            execution_context.dismodfile.engine.url.database,
            samples
        )
    )
    CODELOG.info("Done generating fixed effect samples")

    fit, predict = zip(*results)
    return pd.concat(fit), pd.concat(predict)


def has_random_effects(model):
    return any([bool(r.child_smoothings) for r in model.rates])


def main(args):
    """
     1. Parse arguments to the command line. The GUI calls a shell script
        which passes the model version ID to the EpiViz Runner.

     2. Construct an Execution Context, which tells EpiViz Runner where it can find
        directories, files, and databases on the cluster.

     3. Load Settings, which are the values you entered into EpiViz-AT on the web page.

     4. Using the Settings and the Execution Context, fill out the data and
        any parameters for Dismod-AT, as described in
        :ref:`build-model-from-epiviz-settings`.

     5. Put that data into a file and run Dismod-AT on that file.
    """
    ec = make_execution_context()

    settings = load_settings(ec, args.meid, args.mvid, args.settings_file)

    if settings.model.drill != "drill":
        raise NotImplementedError("Only 'drill' mode is currently supported")

    add_settings_to_execution_context(ec, settings)
    if args.skip_cache:
        ec.parameters.tier = 2
    else:
        ec.parameters.tier = 3
    ec.parameters.bundle_file = args.bundle_file
    ec.parameters.bundle_study_covariates_file = args.bundle_study_covariates_file
    mc = model_context_from_settings(ec, settings)

    ec.dismodfile = write_dismod_file(mc, ec, args.db_file_path)

    if not args.db_only:
        run_dismod(ec.dismodfile, "init")
        run_dismod_fit(ec.dismodfile, has_random_effects(mc))
        MATHLOG.info(f"Successfully fit parent")

        num_samples = mc.policies["number_of_fixed_effect_samples"]
        make_fixed_effect_samples(ec, num_samples)
        sampled_fit, sampled_predict = fit_and_predict_fixed_effect_samples(ec, 4)

        ec.dismodfile.predict = sampled_predict.drop("predict_id", 1).reset_index(drop=True)
        ec.dismodfile.flush()

        if not args.no_upload:
            MATHLOG.debug(f"Uploading results to epiviz")
            save_model_results(ec)
        else:
            MATHLOG.debug(f"Skipping results upload because 'no-upload' was selected")
    else:
        MATHLOG.debug(f"Only creating the base db file because 'db-only' was selected")

    MATHLOG.debug(f"Completed successfully")


def entry():
    readable_by_all = 0o0002
    os.umask(readable_by_all)

    parser = DMArgumentParser("Run DismodAT from Epiviz")
    parser.add_argument("db_file_path")
    parser.add_argument("--settings-file")
    parser.add_argument("--no-upload", action="store_true")
    parser.add_argument("--db-only", action="store_true")
    parser.add_argument("-b", "--bundle-file")
    parser.add_argument("-s", "--bundle-study-covariates-file")
    parser.add_argument("--skip-cache", action="store_true")
    parser.add_argument("--pdb", action="store_true")
    args = parser.parse_args()

    CODELOG.debug(f"args: {args}")
    if "JOB_ID" in os.environ:
        MATHLOG.info(f"Job id is {os.environ['JOB_ID']} on cluster {os.environ.get('SGE_CLUSTER_NAME', '')}")

    try:
        if args.skip_cache:
            args.no_upload = True

        main(args)
    except SettingsError as e:
        MATHLOG.error(str(e))
        CODELOG.error(f"Form data:{os.linesep}{pformat(e.form_data)}")
        error_lines = list()
        for error_spot, human_spot, error_message in e.form_errors:
            if args.settings_file is not None:
                error_location = error_spot
            else:
                error_location = human_spot
            error_lines.append(f"\t{error_location}: {error_message}")
        MATHLOG.error(f"Form validation errors:{os.linesep}{os.linesep.join(error_lines)}")
        exit(1)
    except BdbQuit:
        pass
    except Exception:
        if args.pdb:
            import pdb
            import traceback

            traceback.print_exc()
            pdb.post_mortem()
        else:
            CODELOG.exception(f"Uncaught exception in {os.path.basename(__file__)}")
            raise


if __name__ == "__main__":
    entry()<|MERGE_RESOLUTION|>--- conflicted
+++ resolved
@@ -10,6 +10,7 @@
 import pandas as pd
 import numpy as np
 
+import cascade
 from cascade.core.db import dataframe_from_disk
 from cascade.input_data.configuration.id_map import make_integrand_map
 from cascade.dismod.db.wrapper import DismodFile, _get_engine
@@ -20,17 +21,11 @@
 from cascade.input_data.db.configuration import load_settings
 from cascade.input_data.db.csmr import load_csmr_to_t3, get_csmr_data
 from cascade.input_data.db.locations import get_descendents, location_id_from_location_and_level
-<<<<<<< HEAD
 from cascade.input_data.db.asdr import load_asdr_to_t3, get_asdr_data
 from cascade.input_data.db.mortality import (
-    get_frozen_cause_specific_mortality_data, get_frozen_age_standardized_death_rate_data,
+    get_frozen_cause_specific_mortality_data,
     normalize_mortality_data
 )
-=======
-from cascade.input_data.db.asdr import load_asdr_to_t3
-import cascade.input_data.db.mortality
-from cascade.input_data.db.mortality import get_cause_specific_mortality_data
->>>>>>> b776789f
 from cascade.input_data.emr import add_emr_from_prevalence
 from cascade.executor.dismod_runner import run_and_watch, async_run_and_watch, DismodATException
 from cascade.input_data.configuration.construct_bundle import normalized_bundle_from_database, bundle_to_observations
@@ -121,25 +116,19 @@
     these grids so that all grid points match. At each grid point,
     :math:`u_c=\log (c/p)` with c for child, p for parent.
     """
-<<<<<<< HEAD
     MATHLOG.debug(f"Add omega constraint from age-standardized death rate data.")
     MATHLOG.debug("Assigning standard error from measured upper and lower.")
 
     if execution_context.parameters.tier == 3:
-        raw_asdr = normalize_mortality_data(get_frozen_age_standardized_death_rate_data(execution_context))
+        raw_asdr = normalize_mortality_data(
+            # Call this the long way so it can be monkeypatched in testing.
+            cascade.input_data.db.mortality.get_frozen_age_standardized_death_rate_data(execution_context)
+        )
     else:
         raw_asdr = normalize_mortality_data(get_asdr_data(execution_context))
 
     asdr = meas_bounds_to_stdev(
         age_groups_to_ranges(execution_context, raw_asdr)
-=======
-    MATHLOG.debug(f"Add omega constraint from age-standardized death rate data. "
-                  f"Assigning standard error from measured upper and lower.")
-    # Call this the long way so it can be monkeypatched in testing.
-    asdr = meas_bounds_to_stdev(
-        age_groups_to_ranges(execution_context,
-                             cascade.input_data.db.mortality.get_age_standardized_death_rate_data(execution_context))
->>>>>>> b776789f
     )
     asdr["measure"] = "mtall"
     asdr = asdr.rename(columns={"location_id": "node_id"})
