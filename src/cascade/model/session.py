--- conflicted
+++ resolved
@@ -388,12 +388,7 @@
         raw = self.dismod_file.predict.merge(avgint, on="avgint_id", how="left")
         normalized = raw.drop(columns=["avgint_id", "predict_id"]).rename(columns={"avg_integrand": "mean"})
         not_predicted = avgint[~avgint.avgint_id.isin(raw.avgint_id)].drop(columns=["avgint_id"])
-<<<<<<< HEAD
-        edit_columns = raw.drop(columns=["avgint_id", "predict_id"]).rename(columns={"avg_integrand": "mean"})
-        return edit_columns, not_predicted
-=======
         return normalized, not_predicted
->>>>>>> 2651cc05
 
     def _basic_db_setup(self, locations):
         """These things are true for all databases."""
